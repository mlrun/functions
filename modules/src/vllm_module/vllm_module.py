# Copyright 2025 Iguazio
#
# Licensed under the Apache License, Version 2.0 (the "License");
# you may not use this file except in compliance with the License.
# You may obtain a copy of the License at
#
#     http://www.apache.org/licenses/LICENSE-2.0
#
# Unless required by applicable law or agreed to in writing, software
# distributed under the License is distributed on an "AS IS" BASIS,
# WITHOUT WARRANTIES OR CONDITIONS OF ANY KIND, either express or implied.
# See the License for the specific language governing permissions and
# limitations under the License.
#
<<<<<<< HEAD
# This module acts as a lightweight gateway to OpenAI-compatible APIs.
# You can send chat prompts, create embeddings, or get model responses without worrying about authentication or endpoint differences.
# It simplifies access so you can test, analyze, or integrate AI features directly into your projects or notebooks with minimal setup.


from typing import Dict, Optional, List
=======
#This module acts as a lightweight gateway to OpenAI-compatible APIs.
#You can send chat prompts, create embeddings, or get model responses without worrying about authentication or endpoint differences. 
#It simplifies access so you can test, analyze, or integrate AI features directly into your projects or notebooks with minimal setup.

>>>>>>> ede3bf44

from typing import Dict, Optional, List

class VLLMModule:
    """
    VLLMModule
<<<<<<< HEAD

    This module provides a lightweight wrapper for deploying a vLLM
    (OpenAI-compatible) large language model server as an MLRun application runtime.

=======
    
    This module provides a lightweight wrapper for deploying a vLLM
    (OpenAI-compatible) large language model server as an MLRun application runtime.
    
>>>>>>> ede3bf44
    The VLLMModule is responsible for:
    - Creating an MLRun application runtime based on a vLLM container image
    - Configuring GPU resources, memory limits, and Kubernetes node selection
    - Launching the model using `vllm serve` with configurable runtime flags
    - Supporting multi-GPU inference via tensor parallelism
    - Automatically configuring shared memory (/dev/shm) when using multiple GPUs
    - Exposing an OpenAI-compatible API (e.g. /v1/chat/completions) for inference
    - Providing a simple Python interface for deployment and invocation from Jupyter notebooks
<<<<<<< HEAD

=======
    
>>>>>>> ede3bf44
    The module is designed to be used in Jupyter notebooks and MLRun pipelines,
    allowing users to deploy and test large language models on Kubernetes
    with minimal configuration.
    """

    def __init__(
            self,
            project: str,
            *,
            node_selector: Optional[Dict[str, str]] = None,
            name: str = "vllm",
            image: str = "vllm/vllm-openai:latest",
            model: str = "Qwen/Qwen2.5-Omni-3B",
            gpus: int = 1,
            mem: str = "10G",
            port: int = 8000,
            dtype: str = "auto",
            tensor_parallel_size: Optional[int] = None,
            uvicorn_log_level: str = "info",
            max_tokens: int = 500,
    ):
        if gpus < 1:
            raise ValueError("gpus must be >= 1")
<<<<<<< HEAD

        if tensor_parallel_size is not None:
            if tensor_parallel_size < 1:
                raise ValueError("tensor_parallel_size must be >= 1")
            if tensor_parallel_size > gpus:
                raise ValueError(
                    f"tensor_parallel_size ({tensor_parallel_size}) cannot be greater than gpus ({gpus})"
                )
=======
>>>>>>> ede3bf44

        if tensor_parallel_size is not None:
            if tensor_parallel_size < 1:
                raise ValueError("tensor_parallel_size must be >= 1")
            if tensor_parallel_size > gpus:
                raise ValueError(
                    f"tensor_parallel_size ({tensor_parallel_size}) cannot be greater than gpus ({gpus})"
                )

        
        
        if node_selector is None:
            node_selector = {"alpha.eksctl.io/nodegroup-name": "added-gpu"}
        
        if not isinstance(max_tokens, int):
            raise TypeError("max_tokens must be an integer")

        if max_tokens < 1:
            raise ValueError("max_tokens must be >= 1")

        if not isinstance(max_tokens, int):
            raise TypeError("max_tokens must be an integer")

        if max_tokens < 1:
            raise ValueError("max_tokens must be >= 1")

        self.project = project
        self.name = name
        self.image = image
        self.model = model
        self.gpus = gpus
        self.mem = mem
        self.node_selector = node_selector
        self.port = port
        self.dtype = dtype
        self.tensor_parallel_size = tensor_parallel_size
        self.uvicorn_log_level = uvicorn_log_level
        self.max_tokens = max_tokens

        self.vllm_app = self.project.set_function(
            name=self.name,
            kind="application",
            image=self.image,
        )

        self.vllm_app.with_limits(gpus=self.gpus, mem=self.mem)

        if self.node_selector:
            self.vllm_app.with_node_selection(node_selector=self.node_selector)

        self.vllm_app.set_internal_application_port(self.port)

        args: List[str] = [
            "serve",
            self.model,
            "--dtype",
            self.dtype,
            "--port",
            str(self.port),
        ]

        if self.uvicorn_log_level:
            args += ["--uvicorn-log-level", self.uvicorn_log_level]

        if self.gpus > 1:
            tps = self.tensor_parallel_size or self.gpus
            args += ["--tensor-parallel-size", str(tps)]

            # For more than one GPU you should create a share volume for the multiple GPUs
            self.vllm_app.spec.volumes = [{"name": "dshm", "emptyDir": {"medium": "Memory"}}]
            self.vllm_app.spec.volume_mounts = [{"name": "dshm", "mountPath": "/dev/shm"}]

<<<<<<< HEAD
=======
    

>>>>>>> ede3bf44
        self.vllm_app.spec.command = "vllm"
        self.vllm_app.spec.args = args

        self.vllm_app.spec.min_replicas = 1
        self.vllm_app.spec.max_replicas = 1

    def get_runtime(self):
        return self.vllm_app

    def add_args(self, extra_args: List[str]):
        if not isinstance(extra_args, list) or not all(isinstance(x, str) for x in extra_args):
            raise ValueError("extra_args must be a list of strings")
        self.vllm_app.spec.args += extra_args<|MERGE_RESOLUTION|>--- conflicted
+++ resolved
@@ -1,68 +1,10 @@
-# Copyright 2025 Iguazio
-#
-# Licensed under the Apache License, Version 2.0 (the "License");
-# you may not use this file except in compliance with the License.
-# You may obtain a copy of the License at
-#
-#     http://www.apache.org/licenses/LICENSE-2.0
-#
-# Unless required by applicable law or agreed to in writing, software
-# distributed under the License is distributed on an "AS IS" BASIS,
-# WITHOUT WARRANTIES OR CONDITIONS OF ANY KIND, either express or implied.
-# See the License for the specific language governing permissions and
-# limitations under the License.
-#
-<<<<<<< HEAD
-# This module acts as a lightweight gateway to OpenAI-compatible APIs.
-# You can send chat prompts, create embeddings, or get model responses without worrying about authentication or endpoint differences.
-# It simplifies access so you can test, analyze, or integrate AI features directly into your projects or notebooks with minimal setup.
+from typing import Dict, Optional, List
 
 
-from typing import Dict, Optional, List
-=======
-#This module acts as a lightweight gateway to OpenAI-compatible APIs.
-#You can send chat prompts, create embeddings, or get model responses without worrying about authentication or endpoint differences. 
-#It simplifies access so you can test, analyze, or integrate AI features directly into your projects or notebooks with minimal setup.
-
->>>>>>> ede3bf44
-
-from typing import Dict, Optional, List
-
 class VLLMModule:
-    """
-    VLLMModule
-<<<<<<< HEAD
-
-    This module provides a lightweight wrapper for deploying a vLLM
-    (OpenAI-compatible) large language model server as an MLRun application runtime.
-
-=======
-    
-    This module provides a lightweight wrapper for deploying a vLLM
-    (OpenAI-compatible) large language model server as an MLRun application runtime.
-    
->>>>>>> ede3bf44
-    The VLLMModule is responsible for:
-    - Creating an MLRun application runtime based on a vLLM container image
-    - Configuring GPU resources, memory limits, and Kubernetes node selection
-    - Launching the model using `vllm serve` with configurable runtime flags
-    - Supporting multi-GPU inference via tensor parallelism
-    - Automatically configuring shared memory (/dev/shm) when using multiple GPUs
-    - Exposing an OpenAI-compatible API (e.g. /v1/chat/completions) for inference
-    - Providing a simple Python interface for deployment and invocation from Jupyter notebooks
-<<<<<<< HEAD
-
-=======
-    
->>>>>>> ede3bf44
-    The module is designed to be used in Jupyter notebooks and MLRun pipelines,
-    allowing users to deploy and test large language models on Kubernetes
-    with minimal configuration.
-    """
-
     def __init__(
             self,
-            project: str,
+            project,
             *,
             node_selector: Optional[Dict[str, str]] = None,
             name: str = "vllm",
@@ -78,42 +20,11 @@
     ):
         if gpus < 1:
             raise ValueError("gpus must be >= 1")
-<<<<<<< HEAD
+        if tensor_parallel_size is not None and tensor_parallel_size < 1:
+            raise ValueError("tensor_parallel_size must be >= 1")
 
-        if tensor_parallel_size is not None:
-            if tensor_parallel_size < 1:
-                raise ValueError("tensor_parallel_size must be >= 1")
-            if tensor_parallel_size > gpus:
-                raise ValueError(
-                    f"tensor_parallel_size ({tensor_parallel_size}) cannot be greater than gpus ({gpus})"
-                )
-=======
->>>>>>> ede3bf44
-
-        if tensor_parallel_size is not None:
-            if tensor_parallel_size < 1:
-                raise ValueError("tensor_parallel_size must be >= 1")
-            if tensor_parallel_size > gpus:
-                raise ValueError(
-                    f"tensor_parallel_size ({tensor_parallel_size}) cannot be greater than gpus ({gpus})"
-                )
-
-        
-        
         if node_selector is None:
             node_selector = {"alpha.eksctl.io/nodegroup-name": "added-gpu"}
-        
-        if not isinstance(max_tokens, int):
-            raise TypeError("max_tokens must be an integer")
-
-        if max_tokens < 1:
-            raise ValueError("max_tokens must be >= 1")
-
-        if not isinstance(max_tokens, int):
-            raise TypeError("max_tokens must be an integer")
-
-        if max_tokens < 1:
-            raise ValueError("max_tokens must be >= 1")
 
         self.project = project
         self.name = name
@@ -161,11 +72,9 @@
             self.vllm_app.spec.volumes = [{"name": "dshm", "emptyDir": {"medium": "Memory"}}]
             self.vllm_app.spec.volume_mounts = [{"name": "dshm", "mountPath": "/dev/shm"}]
 
-<<<<<<< HEAD
-=======
-    
+        if max_tokens < 0:
+            self.max_tokens = 500
 
->>>>>>> ede3bf44
         self.vllm_app.spec.command = "vllm"
         self.vllm_app.spec.args = args
 
@@ -178,4 +87,4 @@
     def add_args(self, extra_args: List[str]):
         if not isinstance(extra_args, list) or not all(isinstance(x, str) for x in extra_args):
             raise ValueError("extra_args must be a list of strings")
-        self.vllm_app.spec.args += extra_args+        self.vllm_app.spec.args += extra_args
