--- conflicted
+++ resolved
@@ -2,15 +2,11 @@
 import shutil
 from mlrun import code_to_function
 
-<<<<<<< HEAD
 METRICS_PATH = 'data/metrics.pq'
 ARTIFACTS_PATH = 'artifacts'
 RUNS_PATH = 'runs'
 SCHEDULES_PATH = 'schedules'
 AGGREGATE_PATH = 'artifacts/aggregate.pq'
-=======
-METRICS_PATH = "data/metrics.pq"
->>>>>>> 4befaa14
 
 
 def _delete_outputs(paths):
@@ -19,7 +15,6 @@
             shutil.rmtree(path)
 
 
-<<<<<<< HEAD
 def test_run_local_aggregate():
     fn = code_to_function(name='test_aggregate',
                           filename="aggregate.py",
@@ -41,27 +36,3 @@
            )
     assert Path(AGGREGATE_PATH).is_file()
     _delete_outputs({ARTIFACTS_PATH, RUNS_PATH, SCHEDULES_PATH})
-=======
-    fn = code_to_function(
-        name="test_aggregate",
-        filename="aggregate.py",
-        handler="aggregate",
-        kind="job",
-    )
-    fn.run(
-        params={
-            "metrics": ["cpu_utilization"],
-            "labels": ["is_error"],
-            "metric_aggs": ["mean", "sum"],
-            "label_aggs": ["max"],
-            "suffix": "daily",
-            "inplace": False,
-            "window": 5,
-            "center": True,
-            "save_to": "aggregate.pq",
-            "files_to_select": 2,
-        },
-        local=True,
-        inputs={"df_artifact": METRICS_PATH},
-    )
->>>>>>> 4befaa14
