--- conflicted
+++ resolved
@@ -27,8 +27,4 @@
   kind: job
   requirements:
 url: ''
-<<<<<<< HEAD
-version: 1.6.0
-=======
-version: 1.5.0
->>>>>>> 6a15658b
+version: 1.6.0