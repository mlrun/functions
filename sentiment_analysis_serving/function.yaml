kind: remote
metadata:
<<<<<<< HEAD
  name: sentiment-analysis-serving
  hash: f10f391cf02e5a96051d5acdf945da82d810c2d2
=======
  name: sentiment-analysis-server
  hash: 1493fdb0d41c34cfb9b7b9f861f3d95a8c6c1dfe
>>>>>>> ebab0399
  project: default
  labels:
    author: roye
    framework: pytorch
  categories:
  - serving
  - NLP
  - BERT
  - sentiment analysis
spec:
  command: ''
  args: []
  image: ''
  description: BERT based sentiment classification model
<<<<<<< HEAD
=======
  min_replicas: 1
>>>>>>> ebab0399
  max_replicas: 4
  env:
  - name: MODEL_CLASS
    value: SentimentClassifierServing
  - name: ENABLE_EXPLAINER
    value: 'False'
  config:
    spec.triggers.http:
      kind: http
      maxWorkers: 8
      attributes:
        ingresses: {}
      annotations: {}
  base_spec:
    apiVersion: nuclio.io/v1
    kind: nuclio:serving
    metadata:
      annotations:
<<<<<<< HEAD
        nuclio.io/generated_by: function generated from 30-08-2020
=======
        nuclio.io/generated_by: function generated from 08-09-2020 by admin
>>>>>>> ebab0399
      labels: {}
      name: sentiment-analysis-serving
    spec:
      build:
        baseImage: mlrun/ml-base
        commands:
        - pip install torch
        - pip install transformers
        functionSourceCode: IyBHZW5lcmF0ZWQgYnkgbnVjbGlvLmV4cG9ydC5OdWNsaW9FeHBvcnRlcgoKaW1wb3J0IHRvcmNoCmltcG9ydCB0b3JjaC5ubiBhcyBubgpmcm9tIHRyYW5zZm9ybWVycyBpbXBvcnQgQmVydE1vZGVsLCBCZXJ0VG9rZW5pemVyCmZyb20gY2xvdWRwaWNrbGUgaW1wb3J0IGR1bXBzCgpQUkVUUkFJTkVEX01PREVMID0gJ2JlcnQtYmFzZS1jYXNlZCcKdG9rZW5pemVyID0gQmVydFRva2VuaXplci5mcm9tX3ByZXRyYWluZWQoJ2JlcnQtYmFzZS1jYXNlZCcpCgpjbGFzcyBCZXJ0U2VudGltZW50Q2xhc3NpZmllcihubi5Nb2R1bGUpOgogICAgZGVmIF9faW5pdF9fKHNlbGYsIG5fY2xhc3Nlcyk6CiAgICAgICAgc3VwZXIoQmVydFNlbnRpbWVudENsYXNzaWZpZXIsIHNlbGYpLl9faW5pdF9fKCkKICAgICAgICBzZWxmLmJlcnQgPSBCZXJ0TW9kZWwuZnJvbV9wcmV0cmFpbmVkKFBSRVRSQUlORURfTU9ERUwpCiAgICAgICAgc2VsZi5kcm9wb3V0ID0gbm4uRHJvcG91dChwPTAuMikKICAgICAgICBzZWxmLm91dF9saW5lYXIgPSBubi5MaW5lYXIoc2VsZi5iZXJ0LmNvbmZpZy5oaWRkZW5fc2l6ZSwgbl9jbGFzc2VzKQogICAgICAgIHNlbGYuc29mdG1heCA9IG5uLlNvZnRtYXgoZGltPTEpCgogICAgZGVmIGZvcndhcmQoc2VsZiwgaW5wdXRfaWRzLCBhdHRlbnRpb25fbWFzayk6CiAgICAgICAgXywgcG9vbGVkX291dCA9IHNlbGYuYmVydCgKICAgICAgICAgICAgaW5wdXRfaWRzPWlucHV0X2lkcywKICAgICAgICAgICAgYXR0ZW50aW9uX21hc2s9YXR0ZW50aW9uX21hc2sKICAgICAgICApCiAgICAgICAgb3V0ID0gc2VsZi5kcm9wb3V0KHBvb2xlZF9vdXQpCiAgICAgICAgb3V0ID0gc2VsZi5vdXRfbGluZWFyKG91dCkKICAgICAgICByZXR1cm4gc2VsZi5zb2Z0bWF4KG91dCkKCmltcG9ydCBtbHJ1bgpjbGFzcyBTZW50aW1lbnRDbGFzc2lmaWVyU2VydmluZyhtbHJ1bi5ydW50aW1lcy5NTE1vZGVsU2VydmVyKToKICAgIGRlZiBsb2FkKHNlbGYpOgogICAgICAgIG1vZGVsX2ZpbGUsIF8gPSBzZWxmLmdldF9tb2RlbCgnLnB0JykKICAgICAgICBkZXZpY2UgPSB0b3JjaC5kZXZpY2UoJ2N1ZGE6MCcpIGlmIHRvcmNoLmN1ZGEuaXNfYXZhaWxhYmxlKCkgZWxzZSB0b3JjaC5kZXZpY2UoJ2NwdScpCiAgICAgICAgbW9kZWwgPSBCZXJ0U2VudGltZW50Q2xhc3NpZmllcihuX2NsYXNzZXM9MykKICAgICAgICBtb2RlbC5sb2FkX3N0YXRlX2RpY3QodG9yY2gubG9hZChtb2RlbF9maWxlLCBtYXBfbG9jYXRpb249ZGV2aWNlKSkKICAgICAgICBtb2RlbC5ldmFsKCkKICAgICAgICBzZWxmLm1vZGVsID0gbW9kZWwKICAgIGRlZiBwcmVkaWN0KHNlbGYsIGJvZHkpOgogICAgICAgIHRyeToKICAgICAgICAgICAgaW5zdGFuY2VzID0gYm9keVsnaW5zdGFuY2VzJ10KICAgICAgICAgICAgZW5jID0gdG9rZW5pemVyLmJhdGNoX2VuY29kZV9wbHVzKGluc3RhbmNlcywgcmV0dXJuX3RlbnNvcnM9J3B0JywgcGFkX3RvX21heF9sZW5ndGg9VHJ1ZSkKICAgICAgICAgICAgb3V0cHV0cyA9IHNlbGYubW9kZWwoaW5wdXRfaWRzPWVuY1snaW5wdXRfaWRzJ10sIGF0dGVudGlvbl9tYXNrPWVuY1snYXR0ZW50aW9uX21hc2snXSkKICAgICAgICAgICAgXywgcHJlZHMgPSB0b3JjaC5tYXgob3V0cHV0cywgZGltPTEpCiAgICAgICAgICAgIHJldHVybiBwcmVkcy5jcHUoKS50b2xpc3QoKQogICAgICAgIGV4Y2VwdCBFeGNlcHRpb24gYXMgZToKICAgICAgICAgICAgcmFpc2UgRXhjZXB0aW9uKCJGYWlsZWQgdG8gcHJlZGljdCAlcyIgJSBlKQoKCmZyb20gbWxydW4ucnVudGltZXMgaW1wb3J0IG51Y2xpb19pbml0X2hvb2sKZGVmIGluaXRfY29udGV4dChjb250ZXh0KToKICAgIG51Y2xpb19pbml0X2hvb2soY29udGV4dCwgZ2xvYmFscygpLCAnc2VydmluZycpCgpkZWYgaGFuZGxlcihjb250ZXh0LCBldmVudCk6CiAgICByZXR1cm4gY29udGV4dC5tbHJ1bl9oYW5kbGVyKGNvbnRleHQsIGV2ZW50KQo=
        noBaseImagesPull: true
      env:
      - name: MODEL_CLASS
        value: '"SentimentClassifierServing"'
      handler: bert_sentiment_analysis_serving:handler
      runtime: python:3.6
      volumes: []
  source: ''
  function_kind: serving<|MERGE_RESOLUTION|>--- conflicted
+++ resolved
@@ -1,16 +1,13 @@
 kind: remote
 metadata:
-<<<<<<< HEAD
-  name: sentiment-analysis-serving
-  hash: f10f391cf02e5a96051d5acdf945da82d810c2d2
-=======
   name: sentiment-analysis-server
   hash: 1493fdb0d41c34cfb9b7b9f861f3d95a8c6c1dfe
->>>>>>> ebab0399
   project: default
   labels:
     author: roye
-    framework: pytorch
+    framework:
+    - transformers
+    - pytorch
   categories:
   - serving
   - NLP
@@ -21,10 +18,7 @@
   args: []
   image: ''
   description: BERT based sentiment classification model
-<<<<<<< HEAD
-=======
   min_replicas: 1
->>>>>>> ebab0399
   max_replicas: 4
   env:
   - name: MODEL_CLASS
@@ -43,13 +37,9 @@
     kind: nuclio:serving
     metadata:
       annotations:
-<<<<<<< HEAD
-        nuclio.io/generated_by: function generated from 30-08-2020
-=======
         nuclio.io/generated_by: function generated from 08-09-2020 by admin
->>>>>>> ebab0399
       labels: {}
-      name: sentiment-analysis-serving
+      name: sentiment-analysis-server
     spec:
       build:
         baseImage: mlrun/ml-base
