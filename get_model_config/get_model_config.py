# Copyright 2018 Iguazio
#
# Licensed under the Apache License, Version 2.0 (the "License");
# you may not use this file except in compliance with the License.
# You may obtain a copy of the License at
#
#   http://www.apache.org/licenses/LICENSE-2.0
#
# Unless required by applicable law or agreed to in writing, software
# distributed under the License is distributed on an "AS IS" BASIS,
# WITHOUT WARRANTIES OR CONDITIONS OF ANY KIND, either express or implied.
# See the License for the specific language governing permissions and
# limitations under the License.
import os
import json
from pathlib import Path
import numpy as np
import pandas as pd
from cloudpickle import dump, load

from mlrun.execution import MLClientCtx
from typing import IO, AnyStr, Union, List, Optional


def get_model_configs(
    my_models: Union[str, List[str]],
    class_key = "CLASS",
    fit_key = "FIT",
    meta_key = "META",
) -> Union[dict, List[dict]]:
    """build sklearn model configuration parameters
    
<<<<<<< HEAD
    Take (full) class name of an scikit-learn model 
    and retrieve its `class` and `fit` parameters and
    their default values.
    
    Also returns some useful metadata values for the class
    """
    # get a list of all sklearn estimators
    estimators = all_estimators()
    def _get_estimator(pkg_class):
        """find a specific class in a list of sklearn estimators"""
        my_class = pkg_class.split('.')[-1]
        return list(filter(lambda x: x[0] == my_class, estimators))[0]

    # find estimators corresponding to my_models list
    my_estimators = []
    my_models = [my_models] if isinstance(my_models, str) else my_models
    for model in my_models:
        estimator_name, estimator_class = _get_estimator(model)
        my_estimators.append((estimator_name, estimator_class))

    # get class and fit specs
    estimator_specs = []
    for an_estimator in my_estimators:
        estimator_specs.append((an_estimator[0], # model only name
                                getfullargspec(an_estimator[1]), # class params
                                getfullargspec(an_estimator[1].fit), # fit params
                                an_estimator[1])) # package.module.model

    model_configs = []

    for estimator in estimator_specs:
        model_json = {class_key: {}, fit_key: {}}
        fit_params = {}

        for i, key in enumerate(model_json.keys()):
            f = estimator[i+1]
            args_paired = []
            defs_paired = []

            # reverse the args since there are fewer defaults than args
            args = f.args
            args.reverse()
            n_args = len(args)

            defs = f.defaults
            if defs is None:
                defs = [defs]
            defs = list(defs)
            defs.reverse()
            n_defs = len(defs)

            n_smallest = min(n_args, n_defs)
            n_largest = max(n_args, n_defs)

            # build 2 lists that can be concatenated
            for ix in range(n_smallest):
                if args[ix] is not "self":
                    args_paired.append(args[ix])
                    defs_paired.append(defs[ix])

            for ix in range(n_smallest, n_largest):
                if ix is not 0 and args[ix] is not "self":
                    args_paired.append(args[ix])
                    defs_paired.append(None)
               # concatenate lists into appropriate structure
            model_json[key] = dict(zip(reversed(args_paired), reversed(defs_paired)))

        model_json[meta_key] = {}
        model_json[meta_key]['sklearn_version'] = skversion
        model_json[meta_key]['class'] = '.'.join([estimator[3].__module__, estimator[0]])
        model_configs.append(model_json)
    if len(model_configs) == 1:
        try:
            context.log_artifact('model_config', body=json.dumps(config['CLASS']), local_path='models/class_params.json')
        except Exception as e:
            
        return model_configs[0]
    else:
        # log artifact this? wip, not this week
        return model_configs
    
=======
    A model config consists of a dict with 2 keys:  class_params and
    fit_params and these map to the model's scikit learn API.
    """
    import json
    config = json.load(open(str(config_url), "r"))
    
    os.makedirs(os.path.join(context.artifact_path, 'models'), exist_ok=True)
    context.log_artifact('class_params', body=json.dumps(config['CLASS_PARAMS']), local_path='models/class_params.json') #, labels={'framework': 'xgboost'})
    context.log_artifact('fit_params', body=json.dumps(config['FIT_PARAMS']), local_path='models/fit_params.json') #, labels={'framework': 'xgboost'})
>>>>>>> 15b4f941
<|MERGE_RESOLUTION|>--- conflicted
+++ resolved
@@ -30,7 +30,6 @@
 ) -> Union[dict, List[dict]]:
     """build sklearn model configuration parameters
     
-<<<<<<< HEAD
     Take (full) class name of an scikit-learn model 
     and retrieve its `class` and `fit` parameters and
     their default values.
@@ -111,15 +110,4 @@
     else:
         # log artifact this? wip, not this week
         return model_configs
-    
-=======
-    A model config consists of a dict with 2 keys:  class_params and
-    fit_params and these map to the model's scikit learn API.
-    """
-    import json
-    config = json.load(open(str(config_url), "r"))
-    
-    os.makedirs(os.path.join(context.artifact_path, 'models'), exist_ok=True)
-    context.log_artifact('class_params', body=json.dumps(config['CLASS_PARAMS']), local_path='models/class_params.json') #, labels={'framework': 'xgboost'})
-    context.log_artifact('fit_params', body=json.dumps(config['FIT_PARAMS']), local_path='models/fit_params.json') #, labels={'framework': 'xgboost'})
->>>>>>> 15b4f941
+  