{
 "cells": [
  {
   "cell_type": "markdown",
   "metadata": {},
   "source": [
    "# **XGBoost test**"
   ]
  },
  {
<<<<<<< HEAD
   "cell_type": "code",
   "execution_count": 16,
=======
   "cell_type": "markdown",
>>>>>>> 31992b64
   "metadata": {},
   "source": [
<<<<<<< HEAD
    "#load boston dataset from sklearn\n",
    "from sklearn.datasets import load_boston\n",
    "boston = load_boston()"
=======
    "This function handles evaluating XGBoost model performance, test one or more classifier models against held-out dataset<br>\n",
    "Using held-out test features, evaluates the peformance of the estimated model.<br>\n",
    "Can be part of a kubeflow pipeline as a test step that is run post EDA and training/validation cycles.<br>\n",
    "This function is part of the [customer-churn-prediction](https://github.com/mlrun/demos/tree/master/customer-churn-prediction) demo. <br>\n",
    "To see how the model is trained or how the data-set is generated, check out `xgb_trainer` function from the function marketplace repository"
   ]
  },
  {
   "cell_type": "markdown",
   "metadata": {},
   "source": [
    "### Steps\n",
    "1. [Setup function parameters](#Setup-function-parameters)\n",
    "2. [Importing the function](#Importing-the-function)\n",
    "3. [Running the function locally](#Running-the-function-locally)\n",
    "4. [Running the function remotely](#Running-the-function-remotely)"
>>>>>>> 31992b64
   ]
  },
  {
   "cell_type": "code",
<<<<<<< HEAD
   "execution_count": null,
   "metadata": {},
   "outputs": [],
   "source": []
  },
  {
   "cell_type": "code",
   "execution_count": 19,
   "metadata": {},
   "outputs": [
    {
     "data": {
      "text/html": [
       "<div>\n",
       "<style scoped>\n",
       "    .dataframe tbody tr th:only-of-type {\n",
       "        vertical-align: middle;\n",
       "    }\n",
       "\n",
       "    .dataframe tbody tr th {\n",
       "        vertical-align: top;\n",
       "    }\n",
       "\n",
       "    .dataframe thead th {\n",
       "        text-align: right;\n",
       "    }\n",
       "</style>\n",
       "<table border=\"1\" class=\"dataframe\">\n",
       "  <thead>\n",
       "    <tr style=\"text-align: right;\">\n",
       "      <th></th>\n",
       "      <th>CRIM</th>\n",
       "      <th>ZN</th>\n",
       "      <th>INDUS</th>\n",
       "      <th>CHAS</th>\n",
       "      <th>NOX</th>\n",
       "      <th>RM</th>\n",
       "      <th>AGE</th>\n",
       "      <th>DIS</th>\n",
       "      <th>RAD</th>\n",
       "      <th>TAX</th>\n",
       "      <th>PTRATIO</th>\n",
       "      <th>B</th>\n",
       "      <th>LSTAT</th>\n",
       "      <th>PRICE</th>\n",
       "    </tr>\n",
       "  </thead>\n",
       "  <tbody>\n",
       "    <tr>\n",
       "      <th>0</th>\n",
       "      <td>0.00632</td>\n",
       "      <td>18.0</td>\n",
       "      <td>2.31</td>\n",
       "      <td>0.0</td>\n",
       "      <td>0.538</td>\n",
       "      <td>6.575</td>\n",
       "      <td>65.2</td>\n",
       "      <td>4.0900</td>\n",
       "      <td>1.0</td>\n",
       "      <td>296.0</td>\n",
       "      <td>15.3</td>\n",
       "      <td>396.90</td>\n",
       "      <td>4.98</td>\n",
       "      <td>24.0</td>\n",
       "    </tr>\n",
       "    <tr>\n",
       "      <th>1</th>\n",
       "      <td>0.02731</td>\n",
       "      <td>0.0</td>\n",
       "      <td>7.07</td>\n",
       "      <td>0.0</td>\n",
       "      <td>0.469</td>\n",
       "      <td>6.421</td>\n",
       "      <td>78.9</td>\n",
       "      <td>4.9671</td>\n",
       "      <td>2.0</td>\n",
       "      <td>242.0</td>\n",
       "      <td>17.8</td>\n",
       "      <td>396.90</td>\n",
       "      <td>9.14</td>\n",
       "      <td>21.6</td>\n",
       "    </tr>\n",
       "    <tr>\n",
       "      <th>2</th>\n",
       "      <td>0.02729</td>\n",
       "      <td>0.0</td>\n",
       "      <td>7.07</td>\n",
       "      <td>0.0</td>\n",
       "      <td>0.469</td>\n",
       "      <td>7.185</td>\n",
       "      <td>61.1</td>\n",
       "      <td>4.9671</td>\n",
       "      <td>2.0</td>\n",
       "      <td>242.0</td>\n",
       "      <td>17.8</td>\n",
       "      <td>392.83</td>\n",
       "      <td>4.03</td>\n",
       "      <td>34.7</td>\n",
       "    </tr>\n",
       "    <tr>\n",
       "      <th>3</th>\n",
       "      <td>0.03237</td>\n",
       "      <td>0.0</td>\n",
       "      <td>2.18</td>\n",
       "      <td>0.0</td>\n",
       "      <td>0.458</td>\n",
       "      <td>6.998</td>\n",
       "      <td>45.8</td>\n",
       "      <td>6.0622</td>\n",
       "      <td>3.0</td>\n",
       "      <td>222.0</td>\n",
       "      <td>18.7</td>\n",
       "      <td>394.63</td>\n",
       "      <td>2.94</td>\n",
       "      <td>33.4</td>\n",
       "    </tr>\n",
       "    <tr>\n",
       "      <th>4</th>\n",
       "      <td>0.06905</td>\n",
       "      <td>0.0</td>\n",
       "      <td>2.18</td>\n",
       "      <td>0.0</td>\n",
       "      <td>0.458</td>\n",
       "      <td>7.147</td>\n",
       "      <td>54.2</td>\n",
       "      <td>6.0622</td>\n",
       "      <td>3.0</td>\n",
       "      <td>222.0</td>\n",
       "      <td>18.7</td>\n",
       "      <td>396.90</td>\n",
       "      <td>5.33</td>\n",
       "      <td>36.2</td>\n",
       "    </tr>\n",
       "  </tbody>\n",
       "</table>\n",
       "</div>"
      ],
      "text/plain": [
       "      CRIM    ZN  INDUS  CHAS    NOX     RM   AGE     DIS  RAD    TAX  \\\n",
       "0  0.00632  18.0   2.31   0.0  0.538  6.575  65.2  4.0900  1.0  296.0   \n",
       "1  0.02731   0.0   7.07   0.0  0.469  6.421  78.9  4.9671  2.0  242.0   \n",
       "2  0.02729   0.0   7.07   0.0  0.469  7.185  61.1  4.9671  2.0  242.0   \n",
       "3  0.03237   0.0   2.18   0.0  0.458  6.998  45.8  6.0622  3.0  222.0   \n",
       "4  0.06905   0.0   2.18   0.0  0.458  7.147  54.2  6.0622  3.0  222.0   \n",
       "\n",
       "   PTRATIO       B  LSTAT  PRICE  \n",
       "0     15.3  396.90   4.98   24.0  \n",
       "1     17.8  396.90   9.14   21.6  \n",
       "2     17.8  392.83   4.03   34.7  \n",
       "3     18.7  394.63   2.94   33.4  \n",
       "4     18.7  396.90   5.33   36.2  "
      ]
     },
     "execution_count": 19,
     "metadata": {},
     "output_type": "execute_result"
    }
   ],
   "source": [
    "import pandas as pd\n",
    "data = pd.DataFrame(boston.data)\n",
    "data.columns = boston.feature_names\n",
    "data['PRICE'] = boston.target\n",
    "\n",
    "data.head()"
=======
   "execution_count": 1,
   "metadata": {},
   "outputs": [],
   "source": [
    "import warnings\n",
    "warnings.filterwarnings(\"ignore\")"
   ]
  },
  {
   "cell_type": "markdown",
   "metadata": {},
   "source": [
    "### **Setup function parameters** "
>>>>>>> 31992b64
   ]
  },
  {
   "cell_type": "code",
<<<<<<< HEAD
   "execution_count": 20,
   "metadata": {},
   "outputs": [
    {
     "name": "stdout",
     "output_type": "stream",
     "text": [
      "> 2021-08-02 12:58:23,568 [info] starting run xgb-trainer-train_model uid=18bc2db92178411bb399e6ead1a5beed DB=http://mlrun-api:8080\n",
      "> 2021-08-02 12:58:23,586 [error] got remote run err, Object of type DataFrame is not JSON serializable\n"
     ]
    },
    {
     "data": {
      "text/html": [
       "<style>\n",
       ".dictlist {\n",
       "  background-color: #4EC64B;\n",
       "  text-align: center;\n",
       "  margin: 4px;\n",
       "  border-radius: 3px; padding: 0px 3px 1px 3px; display: inline-block;}\n",
       ".artifact {\n",
       "  cursor: pointer;\n",
       "  background-color: #4EC64B;\n",
       "  text-align: left;\n",
       "  margin: 4px; border-radius: 3px; padding: 0px 3px 1px 3px; display: inline-block;\n",
       "}\n",
       "div.block.hidden {\n",
       "  display: none;\n",
       "}\n",
       ".clickable {\n",
       "  cursor: pointer;\n",
       "}\n",
       ".ellipsis {\n",
       "  display: inline-block;\n",
       "  max-width: 60px;\n",
       "  white-space: nowrap;\n",
       "  overflow: hidden;\n",
       "  text-overflow: ellipsis;\n",
       "}\n",
       ".master-wrapper {\n",
       "  display: flex;\n",
       "  flex-flow: row nowrap;\n",
       "  justify-content: flex-start;\n",
       "  align-items: stretch;\n",
       "}\n",
       ".master-tbl {\n",
       "  flex: 3\n",
       "}\n",
       ".master-wrapper > div {\n",
       "  margin: 4px;\n",
       "  padding: 10px;\n",
       "}\n",
       "iframe.fileview {\n",
       "  border: 0 none;\n",
       "  height: 100%;\n",
       "  width: 100%;\n",
       "  white-space: pre-wrap;\n",
       "}\n",
       ".pane-header-title {\n",
       "  width: 80%;\n",
       "  font-weight: 500;\n",
       "}\n",
       ".pane-header {\n",
       "  line-height: 1;\n",
       "  background-color: #4EC64B;\n",
       "  padding: 3px;\n",
       "}\n",
       ".pane-header .close {\n",
       "  font-size: 20px;\n",
       "  font-weight: 700;\n",
       "  float: right;\n",
       "  margin-top: -5px;\n",
       "}\n",
       ".master-wrapper .right-pane {\n",
       "  border: 1px inset silver;\n",
       "  width: 40%;\n",
       "  min-height: 300px;\n",
       "  flex: 3\n",
       "  min-width: 500px;\n",
       "}\n",
       ".master-wrapper * {\n",
       "  box-sizing: border-box;\n",
       "}\n",
       "</style><script>\n",
       "function copyToClipboard(fld) {\n",
       "    if (document.queryCommandSupported && document.queryCommandSupported('copy')) {\n",
       "        var textarea = document.createElement('textarea');\n",
       "        textarea.textContent = fld.innerHTML;\n",
       "        textarea.style.position = 'fixed';\n",
       "        document.body.appendChild(textarea);\n",
       "        textarea.select();\n",
       "\n",
       "        try {\n",
       "            return document.execCommand('copy'); // Security exception may be thrown by some browsers.\n",
       "        } catch (ex) {\n",
       "\n",
       "        } finally {\n",
       "            document.body.removeChild(textarea);\n",
       "        }\n",
       "    }\n",
       "}\n",
       "function expandPanel(el) {\n",
       "  const panelName = \"#\" + el.getAttribute('paneName');\n",
       "  console.log(el.title);\n",
       "\n",
       "  document.querySelector(panelName + \"-title\").innerHTML = el.title\n",
       "  iframe = document.querySelector(panelName + \"-body\");\n",
       "\n",
       "  const tblcss = `<style> body { font-family: Arial, Helvetica, sans-serif;}\n",
       "    #csv { margin-bottom: 15px; }\n",
       "    #csv table { border-collapse: collapse;}\n",
       "    #csv table td { padding: 4px 8px; border: 1px solid silver;} </style>`;\n",
       "\n",
       "  function csvToHtmlTable(str) {\n",
       "    return '<div id=\"csv\"><table><tr><td>' +  str.replace(/[\\n\\r]+$/g, '').replace(/[\\n\\r]+/g, '</td></tr><tr><td>')\n",
       "      .replace(/,/g, '</td><td>') + '</td></tr></table></div>';\n",
       "  }\n",
       "\n",
       "  function reqListener () {\n",
       "    if (el.title.endsWith(\".csv\")) {\n",
       "      iframe.setAttribute(\"srcdoc\", tblcss + csvToHtmlTable(this.responseText));\n",
       "    } else {\n",
       "      iframe.setAttribute(\"srcdoc\", this.responseText);\n",
       "    }\n",
       "    console.log(this.responseText);\n",
       "  }\n",
       "\n",
       "  const oReq = new XMLHttpRequest();\n",
       "  oReq.addEventListener(\"load\", reqListener);\n",
       "  oReq.open(\"GET\", el.title);\n",
       "  oReq.send();\n",
       "\n",
       "\n",
       "  //iframe.src = el.title;\n",
       "  const resultPane = document.querySelector(panelName + \"-pane\");\n",
       "  if (resultPane.classList.contains(\"hidden\")) {\n",
       "    resultPane.classList.remove(\"hidden\");\n",
       "  }\n",
       "}\n",
       "function closePanel(el) {\n",
       "  const panelName = \"#\" + el.getAttribute('paneName')\n",
       "  const resultPane = document.querySelector(panelName + \"-pane\");\n",
       "  if (!resultPane.classList.contains(\"hidden\")) {\n",
       "    resultPane.classList.add(\"hidden\");\n",
       "  }\n",
       "}\n",
       "\n",
       "</script>\n",
       "<div class=\"master-wrapper\">\n",
       "  <div class=\"block master-tbl\"><div>\n",
       "<style scoped>\n",
       "    .dataframe tbody tr th:only-of-type {\n",
       "        vertical-align: middle;\n",
       "    }\n",
       "\n",
       "    .dataframe tbody tr th {\n",
       "        vertical-align: top;\n",
       "    }\n",
       "\n",
       "    .dataframe thead th {\n",
       "        text-align: right;\n",
       "    }\n",
       "</style>\n",
       "<table border=\"1\" class=\"dataframe\">\n",
       "  <thead>\n",
       "    <tr style=\"text-align: right;\">\n",
       "      <th>project</th>\n",
       "      <th>uid</th>\n",
       "      <th>iter</th>\n",
       "      <th>start</th>\n",
       "      <th>state</th>\n",
       "      <th>name</th>\n",
       "      <th>labels</th>\n",
       "      <th>inputs</th>\n",
       "      <th>parameters</th>\n",
       "      <th>results</th>\n",
       "      <th>artifacts</th>\n",
       "    </tr>\n",
       "  </thead>\n",
       "  <tbody>\n",
       "    <tr>\n",
       "      <td>default</td>\n",
       "      <td><div title=\"18bc2db92178411bb399e6ead1a5beed\"><a href=\"http://localhost:30060/projects/default/jobs/monitor/18bc2db92178411bb399e6ead1a5beed/overview\" target=\"_blank\" >...d1a5beed</a></div></td>\n",
       "      <td>0</td>\n",
       "      <td></td>\n",
       "      <td>created</td>\n",
       "      <td>xgb-trainer-train_model</td>\n",
       "      <td><div class=\"dictlist\">kind=job</div><div class=\"dictlist\">owner=jovyan</div></td>\n",
       "      <td></td>\n",
       "      <td><div class=\"dictlist\">model_type=regressor</div><div class=\"dictlist\">CLASS_objective=reg:linear</div><div class=\"dictlist\">FIT_verbose=0</div><div class=\"dictlist\">label_column=price</div><div class=\"dictlist\">dataset=        CRIM    ZN  INDUS  CHAS    NOX     RM   AGE     DIS  RAD    TAX  \\\\n0    0.00632  18.0   2.31   0.0  0.538  6.575  65.2  4.0900  1.0  296.0   \\n1    0.02731   0.0   7.07   0.0  0.469  6.421  78.9  4.9671  2.0  242.0   \\n2    0.02729   0.0   7.07   0.0  0.469  7.185  61.1  4.9671  2.0  242.0   \\n3    0.03237   0.0   2.18   0.0  0.458  6.998  45.8  6.0622  3.0  222.0   \\n4    0.06905   0.0   2.18   0.0  0.458  7.147  54.2  6.0622  3.0  222.0   \\n..       ...   ...    ...   ...    ...    ...   ...     ...  ...    ...   \\n501  0.06263   0.0  11.93   0.0  0.573  6.593  69.1  2.4786  1.0  273.0   \\n502  0.04527   0.0  11.93   0.0  0.573  6.120  76.7  2.2875  1.0  273.0   \\n503  0.06076   0.0  11.93   0.0  0.573  6.976  91.0  2.1675  1.0  273.0   \\n504  0.10959   0.0  11.93   0.0  0.573  6.794  89.3  2.3889  1.0  273.0   \\n505  0.04741   0.0  11.93   0.0  0.573  6.030  80.8  2.5050  1.0  273.0   \\n\\n     PTRATIO       B  LSTAT  PRICE  \\n0       15.3  396.90   4.98   24.0  \\n1       17.8  396.90   9.14   21.6  \\n2       17.8  392.83   4.03   34.7  \\n3       18.7  394.63   2.94   33.4  \\n4       18.7  396.90   5.33   36.2  \\n..       ...     ...    ...    ...  \\n501     21.0  391.99   9.67   22.4  \\n502     21.0  396.90   9.08   20.6  \\n503     21.0  396.90   5.64   23.9  \\n504     21.0  393.45   6.48   22.0  \\n505     21.0  396.90   7.88   11.9  \\n\\n[506 rows x 14 columns]</div></td>\n",
       "      <td></td>\n",
       "      <td></td>\n",
       "    </tr>\n",
       "  </tbody>\n",
       "</table>\n",
       "</div></div>\n",
       "  <div id=\"resultceea0867-pane\" class=\"right-pane block hidden\">\n",
       "    <div class=\"pane-header\">\n",
       "      <span id=\"resultceea0867-title\" class=\"pane-header-title\">Title</span>\n",
       "      <span onclick=\"closePanel(this)\" paneName=\"resultceea0867\" class=\"close clickable\">&times;</span>\n",
       "    </div>\n",
       "    <iframe class=\"fileview\" id=\"resultceea0867-body\"></iframe>\n",
       "  </div>\n",
       "</div>\n"
      ],
      "text/plain": [
       "<IPython.core.display.HTML object>"
      ]
     },
     "metadata": {},
     "output_type": "display_data"
    },
    {
     "name": "stdout",
     "output_type": "stream",
     "text": [
      "to track results use .show() or .logs() or in CLI: \n",
      "!mlrun get run 18bc2db92178411bb399e6ead1a5beed --project default , !mlrun logs 18bc2db92178411bb399e6ead1a5beed --project default\n",
      "> 2021-08-02 12:58:23,633 [info] run executed, status=created\n"
     ]
    },
    {
     "data": {
      "text/plain": [
       "<mlrun.model.RunObject at 0x7f17ebab5af0>"
      ]
     },
     "execution_count": 20,
     "metadata": {},
     "output_type": "execute_result"
    }
   ],
   "source": [
    "#trian boston dataset\n",
    "from mlrun import import_function, auto_mount\n",
    "\n",
    "xgb_trainer = import_function(\"hub://xgb_trainer\").apply(auto_mount())\n",
    "xgb_trainer.run(params={\"model_type\": \"regressor\",\n",
    "                        #\"CLASS_tree_method\": \"hist\",\n",
    "                        \"CLASS_objective\": \"reg:linear\",\n",
    "                        #\"CLASS_booster\": \"gbtree\",\n",
    "                        \"FIT_verbose\": 0,\n",
    "                        \"label_column\": \"price\"\n",
    "                        , \"dataset\": data})"
   ]
  },
  {
   "cell_type": "code",
   "execution_count": null,
=======
   "execution_count": 2,
   "metadata": {
    "collapsed": false,
    "jupyter": {
     "outputs_hidden": false
    },
    "pycharm": {
     "name": "#%%\n"
    }
   },
   "outputs": [],
   "source": [
    "test_set = \"https://s3.wasabisys.com/iguazio/data/function-marketplace-data/xgb_test/test_set.csv\"\n",
    "models_path = \"https://s3.wasabisys.com/iguazio/models/function-marketplace-models/xgb_test/xgb_model.pkl\""
   ]
  },
  {
   "cell_type": "markdown",
>>>>>>> 31992b64
   "metadata": {},
   "source": [
    "### **Importing the function**"
   ]
  },
  {
   "cell_type": "code",
<<<<<<< HEAD
   "execution_count": null,
   "metadata": {
    "collapsed": false,
    "jupyter": {
     "outputs_hidden": false
    },
    "pycharm": {
     "name": "#%%\n"
    }
   },
   "outputs": [],
   "source": [
    "task_params = {\n",
    "    \"name\" : \"tasks xgb test\",\n",
    "    \"params\": {\n",
    "        \"label_column\"  : \"labels\",\n",
    "        \"plots_dest\"    : \"plots/xgb_test\"}}"
=======
   "execution_count": 3,
   "metadata": {},
   "outputs": [
    {
     "name": "stdout",
     "output_type": "stream",
     "text": [
      "> 2021-10-17 13:24:42,721 [info] loaded project function-marketplace from MLRun DB\n"
     ]
    }
   ],
   "source": [
    "import mlrun\n",
    "mlrun.set_environment(project='function-marketplace')\n",
    "\n",
    "fn = mlrun.import_function('hub://xgb_test')\n",
    "fn.apply(mlrun.auto_mount())\n",
    "fn.image = \"mlrun/ml-models\""
>>>>>>> 31992b64
   ]
  },
  {
   "cell_type": "markdown",
   "metadata": {},
   "source": [
    "### **Running the function locally**"
   ]
  },
  {
   "cell_type": "code",
   "execution_count": 4,
   "metadata": {},
   "outputs": [
    {
     "name": "stdout",
     "output_type": "stream",
     "text": [
      "> 2021-10-17 13:24:43,112 [info] starting run tasks_xgb_test uid=1259c7c9bd0e4b0895be4f5e2fbb65c4 DB=http://mlrun-api:8080\n"
     ]
    },
    {
     "data": {
      "text/html": [
       "<style>\n",
       ".dictlist {\n",
       "  background-color: #4EC64B;\n",
       "  text-align: center;\n",
       "  margin: 4px;\n",
       "  border-radius: 3px; padding: 0px 3px 1px 3px; display: inline-block;}\n",
       ".artifact {\n",
       "  cursor: pointer;\n",
       "  background-color: #4EC64B;\n",
       "  text-align: left;\n",
       "  margin: 4px; border-radius: 3px; padding: 0px 3px 1px 3px; display: inline-block;\n",
       "}\n",
       "div.block.hidden {\n",
       "  display: none;\n",
       "}\n",
       ".clickable {\n",
       "  cursor: pointer;\n",
       "}\n",
       ".ellipsis {\n",
       "  display: inline-block;\n",
       "  max-width: 60px;\n",
       "  white-space: nowrap;\n",
       "  overflow: hidden;\n",
       "  text-overflow: ellipsis;\n",
       "}\n",
       ".master-wrapper {\n",
       "  display: flex;\n",
       "  flex-flow: row nowrap;\n",
       "  justify-content: flex-start;\n",
       "  align-items: stretch;\n",
       "}\n",
       ".master-tbl {\n",
       "  flex: 3\n",
       "}\n",
       ".master-wrapper > div {\n",
       "  margin: 4px;\n",
       "  padding: 10px;\n",
       "}\n",
       "iframe.fileview {\n",
       "  border: 0 none;\n",
       "  height: 100%;\n",
       "  width: 100%;\n",
       "  white-space: pre-wrap;\n",
       "}\n",
       ".pane-header-title {\n",
       "  width: 80%;\n",
       "  font-weight: 500;\n",
       "}\n",
       ".pane-header {\n",
       "  line-height: 1;\n",
       "  background-color: #4EC64B;\n",
       "  padding: 3px;\n",
       "}\n",
       ".pane-header .close {\n",
       "  font-size: 20px;\n",
       "  font-weight: 700;\n",
       "  float: right;\n",
       "  margin-top: -5px;\n",
       "}\n",
       ".master-wrapper .right-pane {\n",
       "  border: 1px inset silver;\n",
       "  width: 40%;\n",
       "  min-height: 300px;\n",
       "  flex: 3\n",
       "  min-width: 500px;\n",
       "}\n",
       ".master-wrapper * {\n",
       "  box-sizing: border-box;\n",
       "}\n",
       "</style><script>\n",
       "function copyToClipboard(fld) {\n",
       "    if (document.queryCommandSupported && document.queryCommandSupported('copy')) {\n",
       "        var textarea = document.createElement('textarea');\n",
       "        textarea.textContent = fld.innerHTML;\n",
       "        textarea.style.position = 'fixed';\n",
       "        document.body.appendChild(textarea);\n",
       "        textarea.select();\n",
       "\n",
       "        try {\n",
       "            return document.execCommand('copy'); // Security exception may be thrown by some browsers.\n",
       "        } catch (ex) {\n",
       "\n",
       "        } finally {\n",
       "            document.body.removeChild(textarea);\n",
       "        }\n",
       "    }\n",
       "}\n",
       "function expandPanel(el) {\n",
       "  const panelName = \"#\" + el.getAttribute('paneName');\n",
       "  console.log(el.title);\n",
       "\n",
       "  document.querySelector(panelName + \"-title\").innerHTML = el.title\n",
       "  iframe = document.querySelector(panelName + \"-body\");\n",
       "\n",
       "  const tblcss = `<style> body { font-family: Arial, Helvetica, sans-serif;}\n",
       "    #csv { margin-bottom: 15px; }\n",
       "    #csv table { border-collapse: collapse;}\n",
       "    #csv table td { padding: 4px 8px; border: 1px solid silver;} </style>`;\n",
       "\n",
       "  function csvToHtmlTable(str) {\n",
       "    return '<div id=\"csv\"><table><tr><td>' +  str.replace(/[\\n\\r]+$/g, '').replace(/[\\n\\r]+/g, '</td></tr><tr><td>')\n",
       "      .replace(/,/g, '</td><td>') + '</td></tr></table></div>';\n",
       "  }\n",
       "\n",
       "  function reqListener () {\n",
       "    if (el.title.endsWith(\".csv\")) {\n",
       "      iframe.setAttribute(\"srcdoc\", tblcss + csvToHtmlTable(this.responseText));\n",
       "    } else {\n",
       "      iframe.setAttribute(\"srcdoc\", this.responseText);\n",
       "    }\n",
       "    console.log(this.responseText);\n",
       "  }\n",
       "\n",
       "  const oReq = new XMLHttpRequest();\n",
       "  oReq.addEventListener(\"load\", reqListener);\n",
       "  oReq.open(\"GET\", el.title);\n",
       "  oReq.send();\n",
       "\n",
       "\n",
       "  //iframe.src = el.title;\n",
       "  const resultPane = document.querySelector(panelName + \"-pane\");\n",
       "  if (resultPane.classList.contains(\"hidden\")) {\n",
       "    resultPane.classList.remove(\"hidden\");\n",
       "  }\n",
       "}\n",
       "function closePanel(el) {\n",
       "  const panelName = \"#\" + el.getAttribute('paneName')\n",
       "  const resultPane = document.querySelector(panelName + \"-pane\");\n",
       "  if (!resultPane.classList.contains(\"hidden\")) {\n",
       "    resultPane.classList.add(\"hidden\");\n",
       "  }\n",
       "}\n",
       "\n",
       "</script>\n",
       "<div class=\"master-wrapper\">\n",
       "  <div class=\"block master-tbl\"><div>\n",
       "<style scoped>\n",
       "    .dataframe tbody tr th:only-of-type {\n",
       "        vertical-align: middle;\n",
       "    }\n",
       "\n",
       "    .dataframe tbody tr th {\n",
       "        vertical-align: top;\n",
       "    }\n",
       "\n",
       "    .dataframe thead th {\n",
       "        text-align: right;\n",
       "    }\n",
       "</style>\n",
       "<table border=\"1\" class=\"dataframe\">\n",
       "  <thead>\n",
       "    <tr style=\"text-align: right;\">\n",
       "      <th>project</th>\n",
       "      <th>uid</th>\n",
       "      <th>iter</th>\n",
       "      <th>start</th>\n",
       "      <th>state</th>\n",
       "      <th>name</th>\n",
       "      <th>labels</th>\n",
       "      <th>inputs</th>\n",
       "      <th>parameters</th>\n",
       "      <th>results</th>\n",
       "      <th>artifacts</th>\n",
       "    </tr>\n",
       "  </thead>\n",
       "  <tbody>\n",
       "    <tr>\n",
       "      <td>function-marketplace</td>\n",
       "      <td><div title=\"1259c7c9bd0e4b0895be4f5e2fbb65c4\"><a href=\"https://dashboard.default-tenant.app.dev39.lab.iguazeng.com/mlprojects/function-marketplace/jobs/monitor/1259c7c9bd0e4b0895be4f5e2fbb65c4/overview\" target=\"_blank\" >...2fbb65c4</a></div></td>\n",
       "      <td>0</td>\n",
       "      <td>Oct 17 13:24:43</td>\n",
       "      <td>completed</td>\n",
       "      <td>tasks_xgb_test</td>\n",
       "      <td><div class=\"dictlist\">v3io_user=dani</div><div class=\"dictlist\">kind=</div><div class=\"dictlist\">owner=dani</div><div class=\"dictlist\">host=jupyter-dani-6bfbd76d96-zxx6f</div></td>\n",
       "      <td><div title=\"https://s3.wasabisys.com/iguazio/data/function-marketplace-data/xgb_test/test_set.csv\">test_set</div><div title=\"https://s3.wasabisys.com/iguazio/models/function-marketplace-models/xgb_test/xgb_model.pkl\">models_path</div></td>\n",
       "      <td><div class=\"dictlist\">label_column=labels</div><div class=\"dictlist\">plots_dest=plots/xgb_test</div></td>\n",
       "      <td><div class=\"dictlist\">accuracy=0.9632</div><div class=\"dictlist\">test-error=0.0368</div><div class=\"dictlist\">rocauc=0.984364949478981</div><div class=\"dictlist\">brier_score=0.03287091841943238</div><div class=\"dictlist\">f1-score=0.9624796084828712</div><div class=\"dictlist\">precision_score=0.9744013212221305</div><div class=\"dictlist\">recall_score=0.9508460918614021</div></td>\n",
       "      <td><div class=\"artifact\" onclick=\"expandPanel(this)\" paneName=\"resultf246d992\" title=\"files/v3io/projects/function-marketplace/artifacts/plots/probability-calibration.html\">probability-calibration</div><div class=\"artifact\" onclick=\"expandPanel(this)\" paneName=\"resultf246d992\" title=\"files/v3io/projects/function-marketplace/artifacts/plots/confusion-matrix.html\">confusion-matrix</div><div class=\"artifact\" onclick=\"expandPanel(this)\" paneName=\"resultf246d992\" title=\"files/v3io/projects/function-marketplace/artifacts/plots/feature-importances.html\">feature-importances</div><div class=\"artifact\" onclick=\"expandPanel(this)\" paneName=\"resultf246d992\" title=\"files/v3io/projects/function-marketplace/artifacts/plots/precision-recall-binary.html\">precision-recall-binary</div><div class=\"artifact\" onclick=\"expandPanel(this)\" paneName=\"resultf246d992\" title=\"files/v3io/projects/function-marketplace/artifacts/plots/roc-binary.html\">roc-binary</div></td>\n",
       "    </tr>\n",
       "  </tbody>\n",
       "</table>\n",
       "</div></div>\n",
       "  <div id=\"resultf246d992-pane\" class=\"right-pane block hidden\">\n",
       "    <div class=\"pane-header\">\n",
       "      <span id=\"resultf246d992-title\" class=\"pane-header-title\">Title</span>\n",
       "      <span onclick=\"closePanel(this)\" paneName=\"resultf246d992\" class=\"close clickable\">&times;</span>\n",
       "    </div>\n",
       "    <iframe class=\"fileview\" id=\"resultf246d992-body\"></iframe>\n",
       "  </div>\n",
       "</div>\n"
      ],
      "text/plain": [
       "<IPython.core.display.HTML object>"
      ]
     },
     "metadata": {},
     "output_type": "display_data"
    },
    {
     "name": "stdout",
     "output_type": "stream",
     "text": [
      "\n"
     ]
    },
    {
     "data": {
      "text/html": [
       "<b> > to track results use the .show() or .logs() methods  or <a href=\"https://dashboard.default-tenant.app.dev39.lab.iguazeng.com/mlprojects/function-marketplace/jobs/monitor/1259c7c9bd0e4b0895be4f5e2fbb65c4/overview\" target=\"_blank\">click here</a> to open in UI</b>"
      ],
      "text/plain": [
       "<IPython.core.display.HTML object>"
      ]
     },
     "metadata": {},
     "output_type": "display_data"
    },
    {
     "name": "stdout",
     "output_type": "stream",
     "text": [
      "> 2021-10-17 13:24:48,490 [info] run executed, status=completed\n"
     ]
    },
    {
     "data": {
      "text/plain": [
       "<mlrun.model.RunObject at 0x7f506ca12ed0>"
      ]
     },
     "execution_count": 4,
     "metadata": {},
     "output_type": "execute_result"
    },
    {
     "data": {
      "image/png": "iVBORw0KGgoAAAANSUhEUgAAAYIAAAEWCAYAAABrDZDcAAAABHNCSVQICAgIfAhkiAAAAAlwSFlzAAALEgAACxIB0t1+/AAAADh0RVh0U29mdHdhcmUAbWF0cGxvdGxpYiB2ZXJzaW9uMy4yLjEsIGh0dHA6Ly9tYXRwbG90bGliLm9yZy+j8jraAAAgAElEQVR4nOzdd3hU1dbA4d8ioUSqgiQ0BQWkBhACgiBFmhTpSJGmoIBIFVSuIOJVmhQRkaKUhGKkd4T4oSBSBKR3lQ6BACGFBFLW98dMcgOkTEhmJmW/zzNPppxz9spMMuvss5uoKoZhGEbmlcXZARiGYRjOZRKBYRhGJmcSgWEYRiZnEoFhGEYmZxKBYRhGJmcSgWEYRiZnEkEGJyIqIiWt92eJyCjr/XoicsnOZXcVkS32LCOBcheIyH8dVNZSEWmdCsd54PMQkWMiUs/GfWM/43hee+AzSOjvIbMQkSki0tfZcaQ1JhGkAyLSRUT2iUiIiFwVkU0iUju5x1HVvqr6uZ1iLG79knGNU95iVW1sj/JSS2Jfojbs6wlUAtZYH/cUkSjr5xQkIodEpMXjHFtVy6vqr4+z70PHSfAziPv3kBonBiJSWkSWiUiAiNwRkcMiMlREXFJy3FQ2CfiPiGRzdiBpiUkEaZyIDAWmAV8C7sAzwEyglYPjSEv/zGnFu8BifXBU5i5VzQXkw/I5/Sgi+ZwSnQOJyPPAHuAiUFFV8wIdgGpA7sc4nmvSWyWfql4FTgKv2+P46ZVJBGmYiOQFxgLvqepKVQ1V1QhVXaeqw63bVBeRXSISaK0tzEjobCe+SyYiMtJ6BndORLo+tO13IrJRREKB+iLSXET+sp7tXhSRMXEOtd36M9B6RlzTeob8e5xj1hKRP61ni3+KSK04r/0qIp+LyE4RCRaRLSJSIIHfo56IXEoo9ni27yMiZ0XkloisFZHC1udjYj5kjfkNESkgIuut7+ctEdkhIgn9n7wG/BbfC6oaDfgAOYFS1vKyi8hXInJBRPytl2bcEoj5nIg0tN635TNuJiL/WN+PSTExP/wZPFTGAhH5r4jkBDYBha3vQ4iIFBaRuyKSP872VUXkhohkjedwnwF/qOpQ65ctqnpKVbuoamB8NY6HfscxIrJcRBaJSBAwUkTCROSpONtXsf5+Wa2P3xKREyJyW0R+FpFnrc+LiEwVketxaiYV4hT9K9A8vvckszKJIG2rCeQAViWyTRQwBChg3f5VoL+Nx/ew7lcE6AHMEZEX4rzeBfgCyxnd70Ao0B3L2W5zoJ/87/r4K9af+VQ1l6ruiluQ9R96AzAdyA9MATbE/aKxltcLKAhkAz5IQewx5TYAxgEdgULAeeBHAFWNibmSNWZfYBhwCXgaSw1sJPDIPCzWL88SwKn4grPWoHoBEdYyASYApYHKQElr7KMT+R1j2PIZt8Fy9v0iltriWzYcFwBVDcWS1K5Y34dcqnoFyxdmxzibvgn8qKoR8RymIbDc1jIT0Mp6jHxYLuHsAtrFeb0LsFxVI6x/dyOBtlg+qx3AUut2jbH8PZa2HusN4Gac45zAcknPsDKJIG3LDwSoamRCG6jqflXdraqRqnoOmA3UTUYZo1T1nqr+huWLOu4//hpV3amq0aoarqq/quoR6+PDWP7xbC2rOXBGVX2ssS7FUkVvGWeb+ap6WlXDgJ+wfGE+buwxugLzVPWAqt4DPgZqikjxBI4ZgSVhPGutfe146NJPjJjLPcEPPf+SiAQC4cBXwJuqel1EBOgDDFHVW6oajOVyX6ckfkdbP+MJ1uNewHIpsXNSx7XBQixf/jGJrTOWWk588gNXU1jeLlVdbf37CgOWWMvE+v51sj4Hlsty41T1hPX/40ugsrVWEIHl5KUMINZt4sYWzP8+PwOTCNK6m0ABSeR6qVga6NaLyDVrlfpLLGeOtrhtPRuMcR4oHOfxxYfKqiEi26yXB+4AfZNRVmH+d2Yct7wicR5fi3P/LpArBbHHW66qhmB5X4vEsy1YzkTPAlusl1o+SmC7QOvPh69/71bVfMCTwFqgjvX5p4EngP3WSzyBwGbr84my8TOO+1kl9F4k1xqgnIg8BzQC7qjq3gS2vYklgabExYceL8eStAtjOcNXLGf+AM8CX8d5L28BAhRR1f8DZgDfAv4iMkdE8sQ5bm7+9/kZmESQ1u3CcmaZWPfE77CcWZdS1TxYqsti4/GftF7iiPEMcCXO44fPhJdg+XIrZm0MnBWnrKSmsb2C5Z83rmeAyzbG+rCkYo+3XOs++RMqV1WDVXWYqj6HpbYyVERejWe7UOBvLJcf4jtOCJbLN91EpAoQAIQB5VU1n/WW19qwnBRbPuNice4n9F4k5pHPT1XDsdTMugLdSLg2AODHg5dxHhaKJRECsTWMh5PgAzGoaiCwBUtNrwuwNE7t7CLwbpz3Mp+quqnqH9Z9p6tqVaA8ls9oeJxDlwUOJRJrpmMSQRqmqnewXEP+VkRai8gTIpJVRF4TkYnWzXIDQUCIiJQB+iWzmM9EJJuI1AFaAMsS2TY3cEtVw0WkOpZ/zhg3gGjguQT23QiUFktXWFcReQMoB6xPZrzJjX0J0EtEKotIdixn03usl1gA/OPGLCItRKSk9VJEEJbr81GJ/E4JXhpT1ZvA98Boa+PxXGCqiBS0llVERJrY8Hva8hkPF5EnRaQYMAjwteG4cfkD+cXSQSEub6Anll42ixLZ/1OglrWh2gPA+j4uEkuvqdNADrF0OMgKfAJktyGuJVjapdrxv8tCYDkJ+VhEylvLyisiHaz3vay116xYElA4D36GdbE0jhtWJhGkcao6BRiK5R/nBpYzoQHAausmH2D5Qg7G8kWTnC+Aa8BtLGePi4G+qnoyke37A2NFJBhLgvopTpx3sTQs77RW11966Pe4ieXLehiWywgjgBaqGpCMeJMdu6r+AowCVmC5hv08D16XHwMstMbcEUsPHz8gBEuNbGYi/fnnAF2tSSMh07D06PEEPsRy2Wm39RKPH/BIA3c8bPmM1wD7gYNY2kt+sOG4sazv3VLgH+t7Udj6/E4sCf5AnOQZ3/5/Y2nILg4cs146XAHsA4KtJzX9sSTGy1i+oG0Zt7AWy2fir6qxZ/GqugpL4/uP1vfyKJYGb4A8WN6n21guk93E0l6DiBTCcgIS8/9jYGlIcXYMhpEsYhlxu0hVi6aBWJYAP6lqhv1iEZH/A5ao6vfOjiWlRGQy8LeqznR2LGmJSQRGupOWEkFGJyJewFYs7UIP95AyMghzacgwjHiJyEIsl68GmySQsZkagWEYRiZnagSGYRiZnF0mdrKnAgUKaPHixZ0dhmEYRrqyf//+AFWNdwBjuksExYsXZ9++fc4OwzAMI10RkYdH9scyl4YMwzAyOZMIDMMwMjmTCAzDMDI5kwgMwzAyOZMIDMMwMjm7JQIRmWddKu5oAq+LiEwXyxKCh0XkRXvFYhiGYSTMnjWCBUDTRF5/DcusgqWAd7DMuW4YhmE4mN0Sgapux7JqUEJaAd5qsRvIZ50i1jAMI9Pz8PBARB65eXh4pHpZzmwjKMKDS9NdIoHlA0XkHRHZJyL7bty44ZDgDMMwnMnf3z9Zz6eEMxNBfIt5xDsDnqrOUdVqqlrt6aeTXOLVMAzDSAZnJoJLPLjOalGSv86qYRiGkULOTARrge7W3kMvAXdU9aoT4zEMw3CqkJAQoqISWiLbfuzZfXQpljVfXxCRSyLytoj0FZG+1k02Av9gWcN1Lpb1TA3DMDKlq1evUr58eWbOdPwqmnabfVRVOyfxugLv2at8wzCM9EBVY3sDvf7661StWpX169cnuL27u3uqx2BGFhuGYTjJL7/8QqVKlQgICEBE+OabbyhYsCBvvvkmVatWJSwsDFV94Hbt2rVUj8MkAsMwDCcpWLAgOXPmJDAwEIC7d+/Srl07XFxcWL58OTly5HBIHOluYRrDMIz0bMGCBVy4cIHRo0dTsWJF/vjjD0QEVeXdd9/lyJEjbNq0CUeuxGhqBIZhGA60e/dutm3bRmRkJAAiliFV3333HYsWLWLs2LE0adLEoTGJpc02/ahWrZqapSoNw0gvoqKi+Pbbb3nttdcoVaoU4eHhZMuWjSxZ/ncevmvXLurWrUuTJk1Ys2bNA6+lFhHZr6rV4nvN1AgMwzDsKCAggNGjR7Nw4UIAcuTI8cAXvb+/P+3bt+eZZ57Bx8fHLkkgKaaNwDAMI5VFRESwZs0a2rdvj7u7OwcOHKBEiRKPbBcZGUmnTp24ffs2GzduJF++fE6I1tQIDMMwUt0PP/xAhw4d2L17NwDPPfdcbFtAXCNHjuTXX39l9uzZVKpUydFhxjI1AsMwjFQQFhbG5cuXKVmyJG+//TYlSpTgpZdeSnD7FStWMGnSJPr370+3bt0cGOmjTGOxYRhGKmjSpAkXLlzgyJEjuLomfo598uRJvLy8qFChAr/99hvZsmWze3yJNRabGoFhGMZjCg4O5oknnsDFxYWRI0cSGRmZZBIIDg6mbdu2uLm5sWzZMockgaSYNgLDMIzHcOXKFcqXL8+MGTMAqFu3Lq+++mqi+6gqb7/9NqdOncLX15eiRYs6ItQkmURgGIaRDNHR0QAUKlSItm3bUqNGDZv3nTp1KsuWLWP8+PHUr1/fXiEmm0kEhmEYNtq6dSuenp6xk8RNmzYt0QbhuLZv386IESNo27YtH3zwgZ0jTR6TCAzDMGxUqFAh8uXLx507d5K135UrV+jYsSMlS5Zk/vz58XYldSbTWGwYhpGIefPmceHCBcaMGUOFChXYsWNHsr7I79+/T4cOHQgJCeH//u//yJMnjx2jfTwmERiGYSTizz//5PTp07E9gpJ7Nj98+HD++OMPfH19KVeunJ2iTBlzacgwDCOOqKgopk6dyunTpwFLA+/WrVuT7BYanyVLljB9+nSGDh1Kx44dUzvUVGMSgWEYRhwBAQF89tln+Pj4AI9OEmerI0eO0KdPH1555RXGjx+f2mGmKnNpyDCMTO/+/fusXr2ajh074u7uzl9//ZWihWHu3LlD27ZtyZs3L76+vmTNmjX1grUDUyMwDCPTmz9/Pm+88QZ79uwBoESJEo/dsyc6OpoePXpw7tw5li1bhoeHR2qGahemRmAYRqZ09+5dLl++TKlSpXjrrbcoWbJksgaHJWTChAmsWbOG6dOn8/LLL6dCpPZnJp0zDCNTatSoERcvXuTo0aOP1RAcn61bt9K0aVPeeOMNFi9enKbGC5hJ5wzDMICgoCBy5syJi4sLo0aNIioqKtWSwIULF+jcuTPlypVj7ty5aSoJJMW0ERiGkSlcuXKFcuXKxU4S98orr6TafD/h4eG0a9eOiIgIVqxYQc6cOVPluI5iagSGYWRo0dHRZMmShUKFCtGxY0dq1qyZ6mUMGjSIffv2sXr1akqXLp3qx7c3UyMwDCPD2rJlCxUqVODGjRuICFOmTKF69eqpWsa8efOYM2cOH3/8Ma1atUrVYzuKSQSGYWRYRYoUoUCBAgQFBdnl+AcOHKB///40bNiQzz//3C5lOILpNWQYRoYyd+5cLl68yNixY+1azs2bN6lWrRpRUVHs37+fp59+2q7lpZTpNWQYRqbx119/cfbsWZuWjXxcUVFRdO3alStXrrBjx440nwSSYhKBYRjpWlRUFNOmTaNFixa88MILTJ06lWzZstm1++bYsWP5+eefmT17dqq3OTiDXdsIRKSpiJwSkbMi8lE8r+cVkXUickhEjolIL3vGYxhGxhMQEMB///tfFi9eDED27NntmgQ2bNjA2LFj6dWrF3369LFbOY5ktzYCEXEBTgONgEvAn0BnVT0eZ5uRQF5V/VBEngZOAR6qej+h45o2AsMw7t27x6pVq+jUqRMA58+f55lnnrH7IK5//vmHqlWrUqJECXbu3Imbm5tdy0tNibUR2LNGUB04q6r/WL/YfwQe7lulQG6xfHq5gFtApB1jMgwjA5g/fz6dO3eOnSTu2WeftXsSuHv3Lm3btkVEWLFiRbpKAkmxZxtBEeBinMeXgIdndJoBrAWuALmBN1Q1+uEDicg7wDsAzzzzjF2CNQwjbQsNDeXy5cuULl2a3r17U7p06VSZJM4Wqkq/fv04fPgwGzZsoESJEg4p11HsWSOILz0/fB2qCXAQKAxUBmaIyCMLeqrqHFWtpqrV0nvrvGEYj6d169a8/vrrsb2BGjRo4LCyZ8+ejbe3N2PGjOG1115zWLmOYs8awSWgWJzHRbGc+cfVCxivloaKsyLyL1AG2GvHuAzDSCfu3LlDrly5cHFxYfTo0aiq3bqEJmTPnj0MHDiQZs2a8cknnzi0bEexZ43gT6CUiJQQkWxAJyyXgeK6ALwKICLuwAvAP3aMyTCMdOLKlSuULVuW6dOnA1CnTh1eeeUVh8Zw/fp12rdvT7FixVi0aNFjLVmZHtgttapqpIgMAH4GXIB5qnpMRPpaX58FfA4sEJEjWC4lfaiqAfaKyTCMtC8qKgoXFxcKFSpE165dqVOnjlPiiIyMpFOnTgQEBLBr1y6efPJJp8ThCHatY6nqRmDjQ8/NinP/CtDYnjEYhpF+bN68mcGDB8eO1p00aZLTYvnkk0/Ytm0bCxYsoHLlyk6LwxEyZj3HMIx0qVixYnh4eBASEuLUOFauXMmECRPo27cvPXr0cGosjmAmnTMMw6lmz57NpUuX0szsnadOncLLy4uyZcuyfft2smfP7uyQUoWZdM4wjDTr8OHD/P3333adJM5WISEhtG3bluzZs7N8+fIMkwSSYhKBYRgOFRkZyZQpU2jVqhUvvPACU6ZMsfskcbZQVXr37s3JkyfZsmULxYoVS3qnDMK0ERiG4VA3b95k/PjxLF26FLD/JHG2+vrrr/H19eXLL7/k1VdfdXY4DpVkIhCRl0Ukp/X+myIyRUSetX9ohmFkFPfu3WPx4sWoKu7u7hw6dIgxY8Y4O6xYO3bs4IMPPqBNmzaMGDHC2eE4nC01gu+AuyJSCRgBnAe87RqVYRgZyvz583nzzTf5888/AdLUZZerV6/SsWNHnn/+eebPn58maieOZksiiLROAdEK+FpVv8YyQZxhGEaCQkJCOHnyJAC9e/fm119/TXOLuERERNChQweCgoJYuXIlefPmdXZITmFLY3GwiHwMdAPqWNcZyGrfsAzDSO9at27NxYsXOXbsGK6urtStW9fZIT1ixIgR7Ny5k6VLl1K+fHlnh+M0SY4jEBEPoAvwp6ruEJFngHqq6pTLQ2YcgWGkXYGBgeTOnRsXFxd+//13AGrXru3kqP7Hw8MDf3//R553d3fn2rVrTojIcVK0MI2qXgNWADEdagOAVakXnmEYGcHly5cpW7YsX3/9NWBJAGkpCQDxJoHEns8sbOk11AdYDsy2PlUEWG3PoAzDSD+ioqIAKFy4MN26daN+/fpOjshILlsai98DXgaCAFT1DFDQnkEZhpE+bNq0iXLlynH9+nVEhIkTJ1KlShVnh2Ukky2J4F7cxeRFxJVHVxozDCMTevbZZylatCh37951dihJCgoKcnYIaZYtieA3ERkJuIlII2AZsM6+YRmGkVbNnDmT//znPwCUK1eOX375heLFizs3qCTcvXuXFi1aODuMNMuWRPARcAM4AryLZX2BjLlem2EYSTp+/DgHDx6MbRtI68LDw2ndujW///57guME3N3dHRxV2mLLOIJWgLeqzrV3MIZhpD0RERF89dVXtGnThjJlyjBlyhSyZs2aLkbgRkRE0LFjR7Zu3cq8efPo1auXs0NKk2ypEbwOnBYRHxFpbm0jMAwjk7h9+zaTJk3C19cXIE3MFGqLqKgounXrxrp16/j2229NEkiELeMIegElsbQNdAH+FpHv7R2YYRjOEx4ejre3N6pKwYIFOXz4MJ9++qmzw7JZdHQ0vXv3xtfXl4kTJ9K/f39nh5Sm2TQNtapGAJuAH4H9WC4XGYaRQS1YsIAePXrEThJXtGhRJ0dkO1Xl/fffZ8GCBXz66acMHz7c2SGlebYMKGsqIguAs0B74HugkJ3jMgzDwYKDgzlx4gRgmSRu+/btaW6SuKSoKh9++CEzZ87kgw8+SFe1GGey5Xp/Tyw1gXdV9Z59wzEMw1lat27NpUuXOH78OK6urtSpU8fZISXb2LFjmTRpEv3792fixInpoi0jLUgyEahqJ0cEYhiG4926dYs8efLg6urK559/jojg4uLi7LAey1dffcWYMWPo2bMn33zzjUkCyZDgpSER+d36M1hEguLcgkXEDNEzjHQuZpK4adOmAVCrVi1q1qzp5Kgez8yZMxk+fDgdO3bk+++/J0sWswpvciRYI1DV2tafZhEaw8hAIiMjcXV1pXDhwrz11ls0atTI2SGlyIIFC3jvvfdo2bIlixYtSrc1GmeypbHYx5bnDMNI+zZs2ECZMmViJ4kbN24clSpVcnZYj83X15e3336bRo0a8dNPP5E1q1kz63HYUn96YNke64CyqvYJxzAMe3ruuecoUaIEYWFhzg4lxdauXcubb77Jyy+/zKpVq8iRI4ezQ0q3Emsj+FhEggHPuO0DgD+wxmERGoaRIjNmzODjjz8GoGzZsmzdupVnn33WyVGlzJYtW+jQoQMvvvgi69evJ2fOnM4OKV1LMBGo6jhr+8AkVc1jveVW1fyq+rEDYzQMIwVOnz7N0aNH080kcUnZvn07rVu3pkyZMmzatIk8efI4O6R0L8E1i0WkjKqeFJEX43tdVQ/YNbIEmDWLDSNx9+/fZ+LEibRr146yZcsSERGBq6trhuhOuXfvXl599VWKFi3Kb7/9RsGCZo0sWyW2ZnFi4wiGAu8Ak+N5TYEGNhTcFPgacAG+V9Xx8WxTD5gGZAUCVLVuUsc1DCNhgYGBTJ06FVVl1KhRGaYB9dChQzRp0oSCBQvi5+dnkkAqSqz76DvWn4+1AKmIuADfAo2AS8CfIrJWVY/H2SYfMBNoqqoXRMR8sobxGMLCwvD19aVHjx4ULFiQI0eOULhwYWeHlWpOnDhBo0aNyJUrF7/88gtFihRxdkgZii3dRzuISG7r/U9EZKWI2LIoaXXgrKr+Y13q8kcenayuC7BSVS8AqOr15IVvGAbAwoUL6dWrFzGXTTNSEvj7779p2LAhWbJkSReroaVHtnQfHaWqwSJSG2gCLARm2bBfEeBinMeXrM/FVRp4UkR+FZH9ItI9vgOJyDsisk9E9t24ccOGog0j4wsKCuL4cUsFu3fv3uzcuRMvLy8nR5W6Lly4wKuvvkp4eDh+fn6ULl3a2SFlSLYkgpiuBs2B71R1DZDNhv3ia5l6uGU6ZkxCcyxJZpSIPPJJq+ocVa2mqtWefvppG4o2jIyvdevWtGnThqioKFxdXalVq5azQ0pV165do2HDhty+fZstW7ZQoUIFZ4eUYdky++hlEZkNNAQmiEh2bEsgl4BicR4XBa7Es02AqoYCoSKyHagEnLbh+IaR6dy8eZO8efPi6urKF198ka4niUtMQEAADRs25PLly2zZsoWqVc0YVnuy5Qu9I/AzlgbdQOApwJaVHv4ESolICRHJBnQC1j60zRqgjoi4isgTQA3ghM3RG0YmEjNJ3NSpUwGoWbMmL730kpOjSn2BgYE0adKEs2fPsm7dOl5++WVnh5Th2TIN9V0R+RtoIiJNgB2qusWG/SJFZACWJOICzFPVYyLS1/r6LFU9ISKbgcNANJYupkdT8gsZRkYTd5K43r1707RpU2eHZDchISE0a9aMI0eOsHr1aho0SLKXupEKEhxQFruByCCgD7DS+lQbYI6qfmPn2OJlBpQZmcn69esZNGgQf/zxB+7u7s4Ox67CwsJo3rw5v/32Gz/99BPt2rVzdkgZyuMOKIvxNlDDeh0fEZkA7AKckggMIzMpWbIkpUqV4t69jL044P3792nfvj2//vor3t7eJgk4mC2JQPhfzyGs99P/WHXDSKOmTZvG1atXmTBhAmXKlGHz5s3ODsmuIiMj6dy5Mxs3bmT27Nm8+eabzg4p07ElEcwH9ojIKiwJoBXwg12jMoxM7N9//+XcuXNERUVlyB5BcUVFRdGzZ09WrlzJ1KlTeeedd5wdUqaUZBsBgHXiudrWhztU9S+7RpUI00ZgZDT3799nwoQJtG/fPsNNEvcwDw8P/P39H3k+V65cBAcHOyGizCOxNoLkLOwpWAaEZby/TsNwosDAQL7++mtWrrT0x8iaNWuGTAJAvEkALL2FDOexZa6h0VimlXgSKADMF5FP7B2YYWRkd+/eZd68eahq7CRx//nPf5wdlpFJ2VIj6Ax4qeoYVf0UeAnoat+wDCNj8/Hx4e23346dJK5QoUJOjsjIzGxJBOeAuIuBZgf+tks0hpGB3blzh6NHLeMle/fuza5duzLcJHFG+mRLr6F7wDER2YqljaAR8LuITAdQ1YF2jM8wMozWrVtz5coVjh8/jouLS4acHsJIn2xJBKustxi/2icUw8h4AgICyJcvH66urowbNw4XF5cM3yU0MW5uboSFhT3yfEYfNZ3W2TLX0EJHBGIYGc3ly5epVKkSI0aMYMSIEZm+BnDjxg1Uld69ezN37lxnh2PEkZzuo4Zh2CAiIgKwrBLWr18/mjdvbtN+Hh4eiMgjNw8PD3uG6zDfffcd4eHhDB061NmhGA+xaUBZWmIGlBlp2dq1axk0aBC7du1K9hd4YmMH0tv/6cPCw8N55pln8PLyYsOGDc4OJ1N6rAFlIuJj/TnIXoEZRkZTunTp2NHBxv/4+Phw48YNhg0b5uxQjHgkWCMQkePAa1gWk6nHQyOKVfWWvYOLj6kRGGnNlClTuHr1KpMmTUrRcTJqjSA6Opry5cuTI0cODhw4kGFHTad1jzsN9SxgM/AcsJ8HE4FanzeMTO/ChQucP38+U0wS9zg2bdrEyZMn8fHxMUkgjbJlYZrvVLWfg+JJkqkRGM527949xo0bR4cOHShfvjyRkZG4uLik+Esuo9YIGjRowOnTp/n333/JmjWrs8PJtFK0MI2q9hORSkAd61PbVfVwagZoGOlJUFAQ3377LdmyZaN8+fK4utoyHCdpBQsW5Pr16488n5772P/1119s27aNiZEyB7wAACAASURBVBMnmiSQhtky6dxAYDFQ0HpbLCLv2zsww0hLQkNDmTt3LqrK008/zdGjRxk5cmSqljFmzBgA9u/fT3R0NJ6enpQvX56rV6+majmONHnyZHLlykWfPn2cHYqRCFvGEfTGslTlaFUdjWXSOfOpGpmKj48P77zzDvv37wfsc5bu7e1NhQoVqFKlCiLC0KFDOXbsGFu3bk31shzh0qVL+Pr60rt3b/Lly+fscIxE2JIIzFKVRqYUGBjIkSNHAOjTpw979uyhWrV4L7Gm2KlTp9i9ezc9evSIbSvo3LkzhQoVYvLkyXYp096mT59OdHQ0gwaZHuhpnS2JIGapyjEiMgbYjVmq0sgE2rRpQ7t27WJ7A1WvXt1uZXl7e5MlSxa6dv3fDO/ZsmVjwIABbNmyJXbW0vQiODiYOXPm0L59e4oXL+7scIwkJJkIVHUK0Au4BdwGeqnqNHsHZhjOcP36dSIjIwEYP348S5cutXuX0OjoaHx8fGjcuPEj6xK8++67uLm5MXXqVLvGkNp++OEH7ty5YwaQpRM2zTWkqgdUdbqqfu3M9YoNw54uXbpE2bJlmTJlCgA1atSgatWqdi9327ZtXLx4kR49ejzyWv78+enVqxeLFi3i2rVrdo8lNURGRjJt2jRq165t11qUkXrMpHNGphczHUSRIkUYMGAALVu2dGj53t7e5M2bl1atWsX7+qBBg4iIiGDmzJkOjetxrVy5kvPnz5vaQDpiJp0zMrU1a9YwcOBA9uzZ45RZPkNCQvDw8KBLly7MmTMnwe1atWrFzp07uXDhAk888YQDI0weVeWll17i1q1bnDx50oy0TkMea9I5w8gMypQpg6enZ2y7gKOtWLGC0NDQeC8LxTVs2DBu3ryJj4+PgyJ7PDt37mTv3r0MGTLEJIF0xJYpJtoCE7AMJhPrTVU1j/3De5SpERgp9dVXX3H16tU00S2zQYMGXLhwgTNnziQ5xYSXlxchISEcP36cLFnS5jlcmzZt2L59OxcvXkzTNZfMKKU1gonA66qaV1XzqGpuZyUBw0gNly5dip0kzpnOnz/Ptm3b6N69e5LzFMUMMDt16hQbN250UITJc+bMGdasWUO/fv1MEkhnbEkE/qp6wu6RGIadhIeHM2rUKI4dOwZYagTLly93+qWLmMs83bt3t2n7Dh06ULRo0dheTWnNtGnTyJo1KwMGDHB2KEYy2ZII9omIr4h0FpG2MTe7R2YYqSQ4OJhZs2axbt06gFSbJC4lVBVvb2/q1q1r84CrrFmzMnDgQLZt28Zff6WtXtw3b95k/vz5dO3aNcMsrZmZ2JII8gB3gcZAS+uthS0HF5GmInJKRM6KyEeJbOclIlEi0t6W4xpGUkJCQpg9e3bsJHHHjx/no48S/BN0uN27d3PmzJkkG4kf1qdPH3LlypXmagWzZs0iLCzMrEecXqmqXW6AC/A3lgVssgGHgHIJbPd/wEagfVLHrVq1qhpGUmbNmqUion/++aezQ4nXu+++q25ubhoUFJTsfQcNGqSurq566dIlO0SWfGFhYeru7q5NmzZ1dihGIoB9msD3qi3TUBcVkVUicl1E/EVkhYgUtSHHVAfOquo/qnof+BGIb8TM+8AK4NGJ2A0jGW7dusXhw5alMnr37s3evXvtNklcSoSHh+Pr60vbtm3JnTt3svcfNGgQ0dHRzJgxww7RJd+SJUvw9/c3A8jSMVsnnVsLFAaKAOuszyWlCHAxzuNL1udiiUgRoA2WZTETJCLviMg+Edl348YNG4o2MqM2bdrQoUOH2Eni0mISAFi7di2BgYHJviwUo0SJErRt25ZZs2YREhKSytElj6oyZcoUPD09efXVV50ai/H4bEkET6vqfFWNtN4WAE/bsF98/eEeHrQwDfhQVRPtx6eqc1S1mqpWe/ppW4o2Mgt/f//YKSImTZqEr6+v03sDJcXb25siRYrQoEGDxz7G0KFDCQwMZMGCBakX2GP4+eefOXbsGMOGDTPrEadjtiSCABF5U0RcrLc3gZs27HcJKBbncVHgykPbVAN+FJFzQHtgpoi0tuHYhhE7SVzMwLDq1atTuXJlJ0eVOH9/fzZv3ky3bt1SlLBq1qzJSy+9xLRp05w6HmLy5MkULlyYTp06OS0GI+VsSQRvAR2Ba8BVLF/Yb9mw359AKREpISLZgE5YLjHFUtUSqlpcVYsDy4H+qro6GfEbmdD9+/cBKFq0KIMGDaJNmzZOjsh2ixcvJioqyuaxA4kZNmwYf//9N2vXrk16Yzs4dOgQfn5+vP/++2TLls0pMRipw66TzolIMyyXf1yAear6hYj0BVDVWQ9tuwBYr6rLEzummWIic1u1ahWDBg1iz549j8zdnx5UqlSJ7Nmzs3fv3hQfKzIyklKlSlG0aFF27NiRCtElT48ePVixYgUXL17kySefdHj5RvIkNsVEgiNrRGSEqk4UkW949No+qjowqYJVdSOWbqFxn4u3YVhVeyZ1PMMoX748VapUITo62tmhJNvBgwc5fPhwqvX2cXV1ZdCgQQwZMoS9e/c6dO7/K1eusHTpUvr27WuSQAaQ2KWhmGkl9gH747kZhkNMmDCBIUOGAFC6dGnWrFlDkSJFktgr7Vm4cCFZs2ZN1evpb7/9Nnny5HH4ALNvvvmGqKgoBg8e7NByDftIsEagquusd++q6rK4r4lIB7tGZRhx+Pv7c+XKldhuoelRREQES5YsoWXLluTPnz/Vjps7d27eeecdpk6dyvnz53n22WdT7dgJCQkJYdasWbRp04bnnnvO7uUZ9mdLY/HHNj5nGKkiLCyMkSNHcuTIESD9dAtNzM8//8z169cfe+xAYt5//33AcpbuCPPnzycwMNAMIMtAEmsjeA1oBhQRkelxXsoDOGcVDyNTCA0N5fvvvydv3rxUrFgxXSeAGAsXLqRAgQI0bdo01Y/9zDPP0LFjR+bOncvo0aPJk8d+s8RHRUUxbdo0atasSc2aNe1WjuFYidUIrmBpHwjnwbaBtUAT+4dmZCbBwcF89913qCoFChTg+PHjfPjhh84OK1XcunWLtWvX0qVLF7t1sxw6dChBQUH88MMPdjl+jNWrV/PPP/+Y2kAGY8sKZXmA0JjRvyLiAmRX1bsOiO8RpvtoxjRr1iz69+/Pn3/+SdWqVZ0dTqr67rvv6N+/P/v37+fFF1+0WzmvvPIKFy5c4OzZs3abartWrVr4+/tz+vTpDFFTy0xSukLZFsAtzmM3wC81AjMyt5s3b3Lo0CHAMr3yvn37MlwSAMuUEhUqVKBKlSp2LWfYsGGcP3+elStX2uX4u3btYteuXWY94gzIlkSQQ1VjZ7ay3jfr0Bkp1rZt2wcmibPn2bKznDp1it27d9OjRw+7z8XTokULSpYsyeTJk7HHQNHJkyfz5JNP0qtXr1Q/tuFctiSCUBGJ/Q8VkapAmP1CMjKya9euxU4S99VXX7Fs2bIMfXbp7e1NlixZ6Nq1q93LcnFxYfDgwezdu5ddu3al6rH/+ecfVq1aRd++fcmZM2eqHttwPlsSwWBgmYjsEJEdgC9gFiU1ku3ixYsPTBLn5eVFpUqVnByV/URHR+Pj40Pjxo0dNh1Gz549efLJJ2Pf49Qybdo0XFxczHrEGVSSiUBV/wTKAP2A/kBZVTUjiw2b3bt3D4BixYoxbNgw2rbNHEteb9u2jYsXL9pl7EBCcubMSd++fVm1ahV///13qhzz1q1bzJs3jy5dulC4cOFUOaaRtthSIwB4ASgHVAE6i0jKp040MoWVK1fy/PPPc+WKZQbyTz75hNKlSzs5Ksfw9vYmb968tGoV38J89jNgwABcXV2ZPn160hvbYPbs2YSGhpr1iDMwW5aq/BT4xnqrD0wEXrdzXEYGUbFiRWrUqOHsMBwuJCSEFStW0LFjR9zc3JLeIRUVLlyYzp0788MPP3D79u0UHev+/ft88803NGrUCE9Pz1SK0EhrbKkRtAdeBa6pai+gEpDdrlEZ6dq4ceMYNGgQAKVKlWLFihWZ7pLCihUrCA0NdehlobiGDBlCaGgoc+fOTdFxli5dytWrV80AsgzOlkQQpqrRQKR1cNl1wMw0ZSQoICCA69evO3XlLGdbuHAhzz//PLVq1XJK+ZUrV6ZBgwZMnz49tpdWcqkqkydPpkKFCjRu3DiVIzTSElsSwT4RyQfMxTLFxAEg5atqGBlGWFgYH330UewkcRMnTmTp0qUZultoYs6fP8+2bdvo3r27U9fxHTZsGJcvX+ann356rP39/Pw4cuQIQ4cONesRZ3CJJgKxfPrjVDXQuqBMI6CH9RKRYQCWSeLmzZvH5s2bATJtAojh4+MDkCrLUaZE06ZNKVOmDFOmTHmsAWaTJ0/Gw8ODLl262CE6Iy1JNBGo5a9ndZzH51T1sN2jMtK8oKAgZsyYETtJ3IkTJxg+fLizw3I6VcXb25u6detSvHhxp8aSJUsWhgwZwoEDB/jtt9+Ste/Ro0f5+eefGTBgANmzmybBjM6WS0O7RcTL7pEY6crSpUsZNGgQBw4cAEjVxVbSs927d3PmzBmnNRI/rFu3bhQoUCDZK5hNmTIFNzc3+vbta6fIjLTElkRQH0sy+FtEDovIERExtYJMKCAggL/++guA3r17c+DAgQw5SVxKLFy4EDc3N9q1a+fsUABwc3Ojf//+rFu3jtOnT9u0z7Vr11i8eDG9evUyCT6TSDARiMgz1ruvYekl1ABoCbSw/jQymbZt2/LGG2/EThKXkaeHeBzh4eH4+vrStm1buy4Ok1z9+/cne/bsTJ061abtZ8yYQUREROw60UbGl1iNYDWAqp4Hpqjq+bg3x4RnONuVK1diux9OnTqVFStWZPrG4ISsXbuWwMDANHNZKIa7uztvvvkmCxcuJCAgINFtQ0ND+e6772jdujUlS5Z0UISGsyWWCOL2FzPjBjKhmEnivvrqKwCqVq1KxYoVnRxV2uXt7U2RIkVo0KCBs0N5xJAhQwgLC2P27NmJbrdw4UJu3bplBpBlMoklAk3gvpHBhYeHA5ZJ4j788EM6dOjg5IjSPn9/fzZv3ky3bt3SZI2pfPnyNGnShBkzZsROAviwqKgopk6dSo0aNZw2EM5wjsQSQSURCRKRYMDTej9IRIJFJMhRARqOtXz58gcmiRs5cqRdLxF4eHggIo/cPDw87FamPSxevJioqCinjx1IzLBhw7h27RpLly6N9/V169Zx9uxZhg0bZgaQZTJJrlmc1pg1i+3rzJkzjBw5kunTpztkDv3EvnDS099mpUqVyJ49O3v3pt1B96qKp6cnIsKhQ4ceee/r1KnDpUuXOHPmjN3WPDacJ6VrFhsZ3H//+18GDhwIWCaJW7ZsmcMWUskIDh48yOHDh9NcI/HDRIShQ4dy5MgR/PweXHZ87969/P777wwePNgkgUzIJAKDwMBAbt++nakniUsJb29vsmbNSqdOnZwdSpK6dOmCu7v7IwPMJk+eTN68eXnrrbecFJnhTCYRZEJ3795l+PDhHD5sGRc4ceJEfHx8HNrIqaqsXr066Q3TuIiICBYvXkzLli3TxeCr7NmzM2DAADZv3syxY8cAOHfuHMuXL+fdd98ld+7cTo7QcAaTCDKhsLAwfHx82Lp1K2CZk8aRjh07RqNGjWjTpk2i2+3Zs8dBET2+n3/+mevXr6f5y0Jx9e3bFzc3t9gBZl9//TVZsmTh/fffd3JkhtOoqt1uQFPgFHAW+Cie17sCh623P4BKSR2zatWqaiRfYGCgTp8+XaOjo1VV9datWw6P4datW/r++++ri4uL5suXT6dPn67u7u6KpXvyAzcXFxfNkSOH/vTTTw6PMznat2+vBQoU0Hv37jk7lGRxc3OL9313d3d3dmiGnQD7NKHv6oReSOkNcAH+xjIYLRtwCCj30Da1gCet918D9iR1XJMIHs93332nWbJk0f379zu87MjISJ05c6bmz59fs2TJov369dMbN24kus+NGzf05ZdfVkC//PLL2ASWlty8eVOzZcumAwcOdHYoyRZfEoi5GRmTsxJBTeDnOI8/Bj5OZPsngctJHdckAttdv3499os/MjJSDx8+7PAYtm3bpp6engpo3bp19eDBgzbvGx4erl27dlVAe/bsmebOumfOnKmAU5JrSplEkPkklgjseXG4CHAxzuNL1ucS8jawKb4XROQdEdknIvtu3LiRiiFmbO3ataNTp06xk8Q5cnqI8+fP06FDB+rXr8+dO3dYtmwZ27ZtS9ZEddmzZ8fHx4cxY8awYMECGjduzK1bt+wYdfJ4e3tToUIFqlSp4uxQDCNlEsoQKb0BHYDv4zzuBnyTwLb1gRNA/qSOa2oEibt06ZLev39fVVX379+vR48edWj5ISEhOmrUKM2RI4e6ubnp2LFj9e7duyk+7qJFizRbtmxaunRpPXPmTCpEmjInT55UQCdNmuTsUB4LpkaQ6eCkGsEloFicx0WBKw9vJCKewPdAK1W9acd4MryYSeImTZoEwIsvvkj58uUdUraq8uOPP1KmTBk+//xz2rRpw6lTpxg1ahRubm4pPn7Xrl35v//7P27dukWNGjXYsWNHKkT9+Ly9vcmSJQtdu3Z1ahyGkSoSyhApvQGuwD9ACf7XWFz+oW2ewdKjqJatxzU1gkfFPeMeN26c/v333w4tf//+/Vq7dm0FtEqVKrpjxw67lXX27Fl94YUXNGvWrOrt7W23chITFRWlxYoV06ZNmzql/NSQUG8t02so48IZjcWWcmkGnMbSe+g/1uf6An2t978HbgMHrbcEA425mUTwoJ9++kk9PDz00qVLDi/b399fe/furSKiBQoU0Dlz5mhkZKTdy71165bWr19fAR01apTDexT5+fkpoEuXLnVouYaREk5LBPa4mURgEfPld+bMGX3jjTf06tWrDiv7/v37OmXKFM2bN6+6urrqkCFD9Pbt2w4rX1X13r17+vbbbyugnTt31rCwMIeV3b17d82bN2+qtH0YhqOYRJDBfPbZZ/ree+85pexNmzZpmTJlFNAmTZro8ePHnRKHqiUZTpgwQQGtVauWXr9+3e5lBgcHa86cObVPnz52L8swUlNiicBMMZEOhYSEEBwc7NBJ4s6cOUPLli157bXXiIyMZN26dWzatImyZcs6LIaHiQgjRoxg+fLlHDhwgBo1anDixAm7lrlixQpCQ0PT9LoDhpFsCWWItHrLjDWCkJAQHTJkiB46dEhVLY2V9pJQIyKguXPn1okTJ2p4eLjdyn9ce/bsUXd3d82bN6/6+fnZrZz69evr888/nyZHOhtGYjA1gvQtPDycJUuWxM4hb89J4vz9/RN87fTp0wwfPpzs2bPbrfzHVb16dfbs2cMzzzxD06ZN+f7771O9jPPnz7Nt2za6d+9uVvAyMhSTCNKowMBApk2bhqqSP39+Tp48ydChQ+1a5p07dxJ9Pa0vH/nss8/y+++/07BhQ/r06cOIESOIjo5OteP7+PgAmMtCRoZjEkEa5evrywcffMBff/0FQL58+exSzpkzZ5g6dSqvvvoqBQoUsEsZjpQnTx7WrVtH//79mTRpEu3bt+fu3bspPq6q4u3tTd26dSlevHjKAzWMNMSsSZeG+Pv7c/HiRapVq0afPn2oXbt2qo8MjoiIYOfOnaxfv57169dz6tQpAMqXL8+wYcOYMGFCqpbnDK6ursyYMYPSpUszZMgQ6taty9q1a1O0/Obu3bs5c+YMH3/8cSpGmjoiIiK4dOkS4eHhzg7FSANy5MhB0aJFyZo1q837mMXr05A6derg7+/PiRMnUnW1sJs3b7Jp0ybWr1/P5s2buXPnDtmyZaN+/fq0aNGC5s2bU6JECSDjLCYfY926dXTu3JmnnnqKdevWJWvSu7j69u2Lt7c3165dI0+ePKkcZcr8+++/5M6dm/z585u2i0xOVbl58ybBwcGx/9MxElu83tQInOzixYu4u7uTLVs2pk+fTo4cOVKcBFSV48ePs379etatW8euXbuIjo7G3d2ddu3a0aJFCxo2bBjvsoTu7u7xNhi7u7unKCZnadmyJb///jstWrSgdu3a+Pr60qxZs2QdIzw8HF9fX9q2bZvmkgBY4itevLhJAgYiQv78+Un2LM0JdSdKq7eM1H30woULmitXLv3vf/+b4mOFhYXp5s2bdcCAAVq8ePHYLp8vvviijh49Wvfu3WvXbqdp3eXLl/XFF1/ULFmy6DfffJOsfX19fRXQLVu22Cm6lHHmoD4jbYrvb4JEuo+aGoEThIWF4ebmRrFixRg1ahQdO3Z8rONcvXqVjRs3sn79erZu3UpoaChubm40bNiQjz/+mObNm1OkSGJLQGQehQsXZvv27XTp0oX333+f06dPM3XqVJtqX97e3hQpUoQGDRo4IFLDcIKEMkRavaX3GoGvr6+6u7vrxYsXk71vdHS07t+/Xz/77DP18vKKPesvVqyY9uvXTzds2GDmv0lCZGSkDh06VAFt3ry5BgUFJbr9tWvX1MXFRT/66CMHRZh8aaFGkCVLFq1UqZKWL19e27dvr6Ghocna/4MPPtBy5crpBx98kOyyv/jiiwce58yZM9nHsNWnn34auwbFqFGjdOvWraqq+uyzzya5/Gpi/vrrL92wYUOy96tbt67++eefjzxvagRplKoiIlStWpUGDRrE26Lv4eER7/X5fPny0aFDBzZs2MCVK1cQEV566SW++OILWrRoQcWKFc31YRu5uLgwefJkSpcuzXvvvUft2rVZv349xYoVi3f7xYsXExUVZcYOJMHNzY2DBw8ClrUjZs2aZdO4l8jISFxdXZk9ezY3btx4rMGKX375JSNHjkz2fik1duzYZG0f87vG5+DBg+zbty/Z7VepxYwjcIBPP/2U9957D4Dnn3+eJUuWxNv4mtCo3sDAQH788Udq1arFggULuHbtGn/88QcjR47E09PTJIHH8O6777Jx40bOnTtH9erVSagn2sKFC/Hy8nLqnErJVa9ePRYsWABYupbWq1ePRYsWAXD37l3q1auHr68vYBlEWK9ePVauXAlAQEAA9erVY926dQBcu3Yt2eXXqVOHs2fPEhoayltvvYWXlxdVqlRhzZo1ACxYsIAOHTrQsmVLGjduzOuvv05oaCg1atTA19eXGzdu0K5dO7y8vPDy8mLnzp2AZY6tXr16UbFiRTw9PVmxYgUfffQRYWFhVK5c+ZFFgrp16xZbJlgS1Nq1ax+Jd+LEiVSsWJFKlSrx0UcfATB37ly8vLyoVKkS7dq1i3csSs+ePVm+fHns40mTJlG9enWqV6/O2bNnY7cZOnQo9evX58MPP2Tv3r3UqlWLKlWqUKtWLU6dOsX9+/cZPXo0vr6+VK5cGV9f3wTfu7CwMDp16oSnpydvvPEGYWFhyf584mNqBA4QHh5OeHh47NrBD4vp25+YgIAAsmXLZq8QM6XGjRvzxx9/0Lx5c1555RWWLFlC69atY18/ePAghw8fZsaMGU6MMn2JjIxk06ZNNG3alC+++IIGDRowb948AgMDqV69Og0bNgRg165dHD58mKeeegqAXLlyxdYounTpwpAhQ6hduzYXLlygSZMmnDhxgs8//5y8efNy5MgRAG7fvk27du2YMWNG7L5x9e7dm6lTp9KqVSvu3LnDH3/8wcKFCx/YZtOmTaxevZo9e/bwxBNPxK6J3bZtW/r06QPAJ598wg8//MD777+f6O+eJ08e9u7di7e3N4MHD2b9+vWAZWoWPz8/XFxcCAoKYvv27bi6uuLn58fIkSNZsWIFY8eOZd++fbF/ayNHjoz3vZs9ezZPPPEEhw8f5vDhw7z44ouP9Tk9zCQCOwgJCeE///kPvXr1onLlyowfP/6Rs/YrV66wefNmNm7cyJYtWwgODk70mCYJ2Ef58uXZs2cPrVq1om3btkycOJFhw4YhInh7e5M1a1Y6derk7DCT5ddff429nzVr1gceP/HEEw88zps37wOPCxQo8MBjW6cViTkrB0uN4O2336ZWrVqsXbuWr776CrCcEF24cAGARo0axSaBh/n5+XH8+PHYx0FBQQQHB+Pn58ePP/4Y+/yTTz6ZaEx169blvffe4/r166xcuZJ27do9cmnGz8+PXr168cQTTwDExnT06FE++eQTAgMDCQkJoUmTJkm+B507d479OWTIkNjnO3ToEHsCeOfOHXr06MGZM2cQESIiIuI91pYtW+J977Zv387AgQMB8PT0xNPTM8m4bGESgR3cv3+fZcuWUaJECSpXroyIEBkZyZ49e9i4cSMbN26MPYMpUqQInTp1olmzZrRp08bJkWdO7u7ubNu2jZ49ezJ8+HCGDx/+wOsFChTA3d39sS6TZBZx2whiqCorVqzghRdeeOD5PXv2kDNnzgSPFR0dza5dux5Z6zqmnS05unXrxuLFi/nxxx+ZN2/eI68ndMyePXuyevVqKlWqxIIFCx5IjgmJe5y49+P+rqNGjaJ+/fqsWrWKc+fOUa9evXiPldB79/CxU4tpI0glt27dYvLkyagqTz31FCdOnKBr1674+PjQuXNnChYsSO3atZkwYQK5c+dm3LhxHDp0iIsXLzJnzpwHLkkYjufm5sbSpUsTfD2xWVmN+DVp0oRvvvkmdkR6zLxZSWncuPEDl+NiEszDz9++fRuw1HoSOrPu2bMn06ZNA4h3upbGjRszb9682DaAmEtDwcHBFCpUiIiICBYvXmxT3DHtLr6+vtSsWTPebe7cuRPbpTumHQcgd+7cD1wVSOi9e+WVV2LjOXr0KIcPH7YptqSYRJBKli1bxogRI1i0aBGfffYZjRs3xt3dne7du7Nt2zZatWoV2xC2fft2Pvroo0caehMavZteR/WmN/ac3jszGjVqFBEREXh6elKhQgVGjRpl037Tp09n3759eHp6Uq5cOWbNmgVYrtXfvn2bChUqUKlSJbZtzXUmbAAAD9tJREFU2wbAO++8g6en5yONxWD53ylbtiy9evWKt6ymTZvy+uuvU61aNSpXrhx7Kebzzz+nRo0aNGrUiDJlytgU971796hRowZff/01U6dOjXebESNG8PHHH/Pyyy8/sLBU/fr1OX78eGxjcULvXb9+/QgJCcHT05OJEydSvXp1m2JLiplrKAWuXbvGsWPHCAgIYMOGDWzYsIFbt24hItSoUYNmzZrRrFkzqlSpYr5k0on0ONfSiRMn0lWvJke6e/cuFStW5MCBA+TNm9fZ4ThMfH8TZq6hVKSqHDp0iE2bNjF+/HiCgoIASyNT06ZNadasGU2aNMkQUzobRnrm5+fHW2+9xdChQzNVEngcJhHYICgoCD8/v9jpHGKuF5ctW5auXbvSrVs3qlevnqozhhqGkTINGzaM7aVkJM4kgnioKidOnIjt4bNjxw4iIyPJnTs3d+/epU2bNnz77bcpmt/eSJsy2uyrhmGLTJcIEprGoWDBgvzwww+xX/7nz58HoGLFigwcOJBWrVpRs2ZNpk+fTvv27U0SyKBMF1EjM8p0jcVJ9cHNmTMnDRs2pFmzZrz22mvs3LmTgQMHcuDAAYoWLfrY5RqGvZjGYuNhprE4BbZu3UqdOnXInj177EATLy8vmjRpYkb2GoaRYZk+jXE0bNiQ7NmzM2rUKPr16wdYJonz8fGhYMGCTo7OMFLOw8MDEXnkZutUEs5SvHhxAgICUuVYa9euZfz48QDcuHGDGjVqUKVKFXbs2EGzZs0IDAxMlXLSE1MjiEdERAQREREJThJnGOlVQiOkM9PI6ddff53XX38dgF9++YUyZcrETkZXp06dZB0ro3xHmBpBHDFD2ceNG8cPP/yQIT5gI3MZPHgw9erVS/CWmIT2GTx4cKL7nTt3jjJlytC7d28qVKhA165d8fPz4+WXX6ZUqVLs3buX6OhoSpUqFbuWbnR0NCVLlnzkLD++qaYf1rp1a6pWrUr58uWZM2cOYPlC7tmzJxUqVKBixYqxI3unT59OuXLl8PT0jJ08cMGCBQwYMICDBw8yYsQINm7cSOXKlQkLC3ug5rFo0SKqV69O5cqVeffdd2NHAufKlYvRo0dTo0YNdu3alcQnkj5kuhpBQt0Ds2TJwvbt22MniTMMw3Znz55l2bJlzJkzBy8vL5YsWcLvv//O2rVr+fLLL1m9ejVvvvkmixcvZvDgwfj5+VGpUqVHBl7GN9X0w+bNm8dTTz1FWFgYXl5etGvXjnPnznH58mWOHj0KEHt5Z/z48fz7779kz579kUs+lStXfmT65xgnTpzA19eXnTt3kjVrVvr378/ixYvp3r07oaGhVKhQIdkL06RlmS4RxHQPvHnzJvPmzeODDz7g/9s74yCrqjqOf76LS8squRuQUwGxFVHUIhugaGhLBLEwIxYOZoGSMI2TUjLTJMOMReEkWn8UA0nWkOmYNhEWYYYJQ1ACCbSLkJBEKGsYRkaGUe7y649zHj0fb9m7y773eO/9PjN39pxzz73397v75v7uOffe708Sr7zyCn379i2wdY5zdqQE1jriTDc5SRQ2O6Kuro76+nogiLtNmDABSdTX13Pw4EEAbrzxRqZNm8att97KypUrs+r/JJGaXrp0KY888ggAhw4d4tlnn2XYsGEcOHCAefPmMXXqVCZNmgRwSoPo6quv7pKw4/r169mxYwdjxowBgsx26jlhr169mD59euJ9FQM5nRqSNFnSPkn7JS3Isl6Slsb1uyT1TJaFBKxevZqFCxeemg7yIOA43Sc9xWRFRcWpekVFBW1tbQAMGjSIiy66iA0bNrBt2zaamppO209nUtMbN27kiSeeYMuWLbS0tNDQ0MCJEyeora2lpaWFxsZGli9fzty5cwF49NFHufnmm9mxYwejRo06ZUtnmBk33HADzc3NNDc3s2/fPhYtWgRAVVVVyU0b5ywQSOoFLAeagOHAdZKGZ3RrAobG5TPAPbmyB0IymG3btgEwZ84cdu/eTUNDQy4P6TjnFIVWuJ07dy4zZ85kxowZWS+mHUlNpzh27Bi1tbVUV1ezd+9etm7dCoQMfidPnmT69OksXryYnTt3cvLkSQ4dOsT48eO5++67TyWZScKECRNYtWoVR44cAYI8deoj01IklyOCS4D9ZnbAzP4LPAxMy+gzDbjfAluBGkk5+2R3xowZzJo1i/b2dioqKrImfXCcUubFF1/EzE5b8vVF9VVXXXXqgXA2OpKaTjF58mTa2toYMWIEt99+O2PHjgXghRdeoLGxkZEjRzJ79mzuvPNO2tvbmTlzJvX19TQ0NDB//nxqamoS2Tl8+HDuuOMOJk2axIgRI5g4cSKHDx8+O+fPYXL2ZbGka4DJZjY31mcBl5rZLWl91gJLzOw3sb4euM3Mtmfs6zOEEQODBw8e1d3I3NLSQnV1NUOHDu3W9o5zLlJMXxZv376d+fPns3nz5kKbUtKcS18WZ5voy4w6SfpgZvcC90KQmOiuQRdffHF3N3Uc5yxZsmQJ99xzT+KMX07+yOXUUCswKK0+EPhLN/o4jlMCLFiwgOeee45x48YV2hQng1wGgqeAoZLqJPUGPgGsyeizBrg+vj00FjhmZqU7Eec4OaLYxCOd3NGd30LOpobMrE3SLcA6oBew0sz2SLoprl8B/AKYAuwHXgWyP0FyHKdDqqqqOHr0KP369fOPIcscM+Po0aNUVVV1abuyk6F2nFLjtddeo7W1lRMnThTaFOccoKqqioEDB1JZWfm6dpehdpwSprKykrq6ukKb4RQxLjrnOI5T5nggcBzHKXM8EDiO45Q5RfewWNJLQHdFP/oDPZPmqHhwn8sD97k8OBuf325mA7KtKLpAcDZI2t7RU/NSxX0uD9zn8iBXPvvUkOM4TpnjgcBxHKfMKbdAcG+hDSgA7nN54D6XBznxuayeETiO4zinU24jAsdxHCcDDwSO4zhlTkkGAkmTJe2TtF/SgizrJWlpXL9L0gcKYWdPksDnT0Vfd0l6UlLRZ+npzOe0fmMktceseUVNEp8lNUpqlrRH0q/zbWNPk+C3faGkn0tqiT4XtYqxpJWSjkja3cH6nr9+ZctfWswLQfL6T8A7gN5ACzA8o88U4DFChrSxwLZC250Hny8HamO5qRx8Tuu3gSB5fk2h7c7D/7kG+AMwONbfXGi78+DzQuCuWB4A/B3oXWjbz8LnK4EPALs7WN/j169SHBFcAuw3swNm9l/gYWBaRp9pwP0W2ArUSHpLvg3tQTr12cyeNLOXY3UrIRtcMZPk/wwwD/gJcCSfxuWIJD5/ElhtZs8DmFmx+53EZwP6KiRjuIAQCNrya2bPYWabCD50RI9fv0oxELwNOJRWb41tXe1TTHTVnzmEO4piplOfJb0N+BiwIo925ZIk/+d3A7WSNkraIen6vFmXG5L4vAx4LyHN7dPA583sZH7MKwg9fv0qxXwE2VI0Zb4jm6RPMZHYH0njCYGg2BPHJvH5m8BtZtZeIpm7kvh8HjAKmAD0AbZI2mpmf8y1cTkiic8fBZqBDwPvBH4labOZ/TPXxhWIHr9+lWIgaAUGpdUHEu4UutqnmEjkj6QRwPeAJjM7mifbckUSn0cDD8cg0B+YIqnNzH6aHxN7nKS/7b+Z2XHguKRNwMVAsQaCJD5/GlhiYQJ9v6Q/A+8BfpcfE/NOj1+/SnFq6ClgqKQ6Sb2BTwBrMvqsAa6PT9/HAsfM7HC+De1BOvVZ0mBgNTCriO8O0+nUZzOrM7MhZjYEWAV8toiDACT7bf8MuELSeZKqgUuBZ/JsZ0+SxOfnCSMgJF0EDAMO5NXK/NLj16+SGxGYWZukW4B1hDcOVprZHkk3xfUrCG+QTAH2A68S7iiKloQ+fwnoB3w73iG3WRErNyb0uaRI4rOZPSPpl8Au4CTwPTPL+hpiMZDw/7wYuE/S04Rpk9vMrGjlqSU9BDQC/SW1Al8GKiF31y+XmHAcxylzSnFqyHEcx+kCHggcx3HKHA8EjuM4ZY4HAsdxnDLHA4HjOE6Z44HAKQiSTNIDafXzJL0kaW0h7eoqkg5K6h/LT3bSd7akt3Zx/0M6UqEsxH6c0sQDgVMojgPvl9Qn1icCLxTQnlNI6tb3NWZ2eSddZgNdCgSOkw88EDiF5DFgaixfBzyUWiHp/KjL/pSk30uaFtuHSNosaWdcLo/tjVFobZWkvZIeVBaBodjnmwo5GXZLuiS2L5J0r6THgfslDZD0k3j8pyR9MPbrJ+nxaNN3SNN9kfSvtPIXJT0dNfKXKORCGA08qJAroI+kUZJ+HcXh1qUUJGN7i6QtwM3ZTpykH0makla/T9L0js5PxrazJS1Lq6+V1BjLkyRtidv+WNIFZ/wPOqVBobW3fSnPBfgXMIIg/VBFEA1rBNbG9V8DZsZyDUEr53ygGqiK7UOB7bHcCBwj6K5UAFuAcVmOuxH4bixfSdR8BxYBO4A+sf7D1PbAYOCZWF4KfCmWpxLEvvqnfIp/m4AngepYf1PasUfHcmXsMyDWryV8NQvhq+APxfLXyaJLT1BV/UEs9yaoUfY5w/kZkubrbGBZ2r7WxvPXH9gEnB/bb0v56ktpLyUnMeEUD2a2S9IQwmjgFxmrJwFXSfpCrFcRLsh/AZZJGgm0E2SXU/zOzFoBJDUTLn6/yXLoh+LxN0l6o6Sa2L7GzP4dyx8BhqcNKt4oqS8heHw8bv+opJc5nY8A3zezV2O/bNryw4D3E5QyIcgnHJZ0IVBjZqnMYg8QAksmjwFLJb0BmAxsMrN/x+07Oj+dMRYYDvw22tSbEFCdEscDgVNo1gDfINyR9ktrFzDdzPald5a0CPgrQVGzAjiRtvo/aeV2Ov59Z+qqpOrH09oqgMvSAkPq+Nm2z0QJ++wxs8sy9l+TYFvM7ISkjQQJ5mv5/7TafDo+PynaeP20cFWaTb8ys+s6O75TWvgzAqfQrAS+amZPZ7SvA+al5vklNcT2C4HDFhKPzCLcSXeVa+M+xxGUG49l6fM4cEuqEu+wIUydfCq2NQG1HWx7o4L6J5LeFNtfAfrG8j5ggKTLYp9KSe8zs38Ax6JtpI7VAQ8TBMeuIJwvSHZ+DgIjJVVIGkTIAgYhc90HJb0r2lQtqSsjCqdI8UDgFBQzazWzb2VZtZgwj74rvva4OLZ/G7hB0lbCtMfxLNt2xsvxVc8VhCQ92fgcMFohOfgfgJti+1eAKyXtJExfPZ/Fp18SRjrb4xRVanrrPmBFbOsFXAPcJamF8Iwk9WD308Dy+LD4dSOSDB4nTFU9YSGNIyQ7P78F/kzI5vUNYGe0+yXC84OHJO0iBIb3nOH4Tong6qNOWRGnU75gZtsLbYvjnCv4iMBxHKfM8RGB4zhOmeMjAsdxnDLHA4HjOE6Z44HAcRynzPFA4DiOU+Z4IHAcxylz/gfEyGfax8umpgAAAABJRU5ErkJggg==\n",
      "text/plain": [
       "<Figure size 432x288 with 1 Axes>"
      ]
     },
     "metadata": {
      "needs_background": "light"
     },
     "output_type": "display_data"
    },
    {
     "data": {
      "text/plain": [
       "<Figure size 432x288 with 0 Axes>"
      ]
     },
     "metadata": {},
     "output_type": "display_data"
    },
    {
     "data": {
      "image/png": "iVBORw0KGgoAAAANSUhEUgAAAagAAAEYCAYAAAAJeGK1AAAABHNCSVQICAgIfAhkiAAAAAlwSFlzAAALEgAACxIB0t1+/AAAADh0RVh0U29mdHdhcmUAbWF0cGxvdGxpYiB2ZXJzaW9uMy4yLjEsIGh0dHA6Ly9tYXRwbG90bGliLm9yZy+j8jraAAAXHUlEQVR4nO3df7DddX3n8efLACIxAhVYXTBeUUHEQsCAFQWLFBArIos7KFbpui0iC2ytWGGdsrFUB6QOFlmGpR3a6mCd3XHtUq3GcakSRSoBQgQxKxp/UBgo/gxBbBLe+8f5Mh6yyb3n3txzzufe+3zMnOF8P+f74/2Zb8grn+/5nO83VYUkSa15yrgLkCRpWwwoSVKTDChJUpMMKElSkwwoSVKTDChJUpMMKGlIkhyY5I4kG5KcP+56pLnGgJKG54+AL1XVkqq6cqY7SfKlJL83i3VJc4IBJQ3Pc4G7x11Ekp3GXYM0EwaUNARJbgSOBa5K8kh3ue/PkvwgyYNJrknytG7dPZN8Jsm/JPlJ936/7rMPAEf37eeqJBNJqj94+kdZSX43yVeTXJHkx8CKJE+d5Ph7dcf8aZIfJ1mVxL8bNHb+IZSGoKpeDawCzq2qpwPvBA4AlgEvAPYFLu5WfwrwV/RGXEuBXwBXdft5X/9+qurcAUt4GfBdYB/gA8Blkxz/3cB9wN7AvwH+C+A90DR2BpQ0ZEkC/D7wrqr6cVVtAD4IvAmgqn5UVZ+qqke7zz4AvGoHD3t/VX20qjYDj012fGAT8GzguVW1qapWlTfpVAO8Ni0N397AbsBtvawCIMAigCS7AVcArwH27D5fkmRRVW2Z4TF/OOjxgcuBFcAXus+vrapLZ3hcadY4gpKG72F6l+0Orqo9utfu3aU/6F1iOxB4WVU9Azima38iTbYezWzs/rtbX9uztlqnf5tJj19VG6rq3VW1P3Ay8IdJjpthX6VZY0BJQ1ZVjwN/AVyRZB+AJPsmObFbZQm9APlpkl8D/utWu3gQ2L9vf/8C/DPwO0kWJXk78PyZHj/J65K8oLsU+XNgS/eSxsqAkkbjvcC9wC1Jfg58kd6oCeAjwNPojXRuAT6/1bZ/Dryxm+H3xO+pfh94D/Aj4GDg5h04/gu75UeArwFXV9WXZtBHaVbF70IlSS1yBCVJapIBJUlqkgElSWqSASVJatKC+qHuXnvtVRMTE+MuQ5LU57bbbnu4qvbeun1BBdTExASrV68edxmSpD5Jvr+tdi/xSZKaZEBJkppkQEmSmrSgvoO6574f8dL3fGzcZUjSvHHb5W8b2r4dQUmSmmRASZKaZEBJkppkQEmSmmRASZKaZEBJkppkQEmSmmRASZKaZEBJkppkQEmSmmRASZKaZEBJkppkQEmSmmRASZKaNLSASnJ+knuSXD/N7SaSnDHFOscnuS3JN7r/vnrHqpUktWaYz4M6BzipqtZPc7sJ4AzgE5Os8zBwclXdn+QlwEpg3xlVKUlq0lBGUEmuAfYHbkjyviTXJbk1yR1JTunWmUiyKsnt3euobvNLgaOTrEnyrm3tv6ruqKr7u8W7gV2TPHU7tZyVZHWS1Zsf3TC7HZUkDc1QAqqqzgbuB44FFgM3VtUR3fLlSRYDDwHHV9XhwOnAld3mFwKrqmpZVV0xwOFOA+6oql9up5Zrq2p5VS3fabclO9YxSdLIjOKR7ycAr09yQbe8K7CUXoBdlWQZsAU4YLo7TnIwcFl3DEnSPDKKgApwWlWte1JjsgJ4EDiU3kjusWntNNkP+DTwtqr6zuyUKklqxSimma8EzksSgCSHde27Aw9U1ePAW4FFXfsGYNJrcUn2AD4LXFRVXx1K1ZKksRpFQF0C7AysTXJXtwxwNXBmklvoXd7b2LWvBTYnuXN7kySAc4EXAH/cTaZYk2Sf4XVBkjRqQ7vEV1UTfYvv2Mbn3wYO6Wu6qGvfBBw3xb7/FPjTHa9SktQq7yQhSWrSKCZJzFiSE+nN0uu3vqpOHUc9kqTRaTqgqmolvUkWkqQFxkt8kqQmGVCSpCYZUJKkJhlQkqQmGVCSpCYZUJKkJhlQkqQmGVCSpCY1/UPd2XbQfs9k9eVvG3cZkqQBOIKSJDXJgJIkNcmAkiQ1yYCSJDXJgJIkNcmAkiQ1yYCSJDXJgJIkNWlB/VD3Xx+4mx/8ya+Pu4wFaenF3xh3CZLmGEdQkqQmGVCSpCYZUJKkJhlQkqQmGVCSpCYZUJKkJhlQkqQmGVCSpCYZUJKkJhlQkqQmGVCSpCYZUJKkJhlQkqQmGVCSpCYNLaCSnJ/kniTXT3O7iSRnTLHOkUnWdK87k5y6Y9VKklozzOdBnQOcVFXrp7ndBHAG8IlJ1rkLWF5Vm5M8G7gzyd9X1eaZlSpJas1QRlBJrgH2B25I8r4k1yW5NckdSU7p1plIsirJ7d3rqG7zS4Gju9HRu7a1/6p6tC+MdgVqklrOSrI6yeofb9wye52UJA3VUAKqqs4G7geOBRYDN1bVEd3y5UkWAw8Bx1fV4cDpwJXd5hcCq6pqWVVdsb1jJHlZkruBbwBnb2/0VFXXVtXyqlr+a4sXzVYXJUlDNopHvp8AvD7JBd3yrsBSegF2VZJlwBbggOnstKr+CTg4yUHA3yT5XFU9Not1S5LGaBQBFeC0qlr3pMZkBfAgcCi9kdyMwqWq7kmyEXgJsHrHSpUktWIU08xXAuclCUCSw7r23YEHqupx4K3AE9ffNgBLJtthkucl2al7/1zgQOB7s1+6JGlcRhFQlwA7A2uT3NUtA1wNnJnkFnqX9zZ27WuBzd308W1OkgBeSW/m3hrg08A5VfXw0HogSRq5oV3iq6qJvsV3bOPzbwOH9DVd1LVvAo6bYt8fBz6+41VKklrlnSQkSU0axSSJGUtyInDZVs3rq8o7R0jSPNd0QFXVSnqTLCRJC4yX+CRJTTKgJElNMqAkSU0yoCRJTTKgJElNMqAkSU0yoCRJTTKgJElNavqHurNtl2cfzNKLfSKHJM0FjqAkSU0yoCRJTTKgJElNMqAkSU0yoCRJTTKgJElNMqAkSU0yoCRJTVpQP9T91kPf4hUffcW4y9hhXz3vq+MuQZKGzhGUJKlJUwZUen4nycXd8tIkRw6/NEnSQjbICOpq4OXAm7vlDcB/G1pFkiQx2HdQL6uqw5PcAVBVP0myy5DrkiQtcIOMoDYlWQQUQJK9gceHWpUkacEbJKCuBD4N7JPkA8BXgA8OtSpJ0oI36SW+JE8B1gN/BBwHBHhDVd0zgtokSQvYpAFVVY8n+XBVvRz41ohqkiRpoEt8X0hyWpIMvRpJkjqDzOL7Q2AxsDnJY/Qu81VVPWOolUmSFrQpA6qqloyiEEmS+k0ZUEmO2VZ7Vd00++VIktQzyCW+9/S93xU4ErgNePVQKpIkicEu8Z3cv5zkOcCHhlaRJEnM7G7m9wEvmWqlJOcnuSfJ9dPZeZKJJGdMsc4zk/xjkkeSXDWd/UuS5oZBvoP6KN1tjugF2jLgzgH2fQ5wUlWtn2ZNE8AZwCcmWecx4I/pBeWUYSlJmnsG+Q5qdd/7zcDfVtWkT8xLcg2wP3BDkk8Czwd+vTveiqr630kmgI/Tm8IOcG5V3QxcChyUZA3wN1V1xdb7r6qNwFeSvGCq4pOcBZwFsMue3uNWkuaKQQJqj6r68/6GJP9567Z+VXV2ktcAx9L7HdWNVfX2JHsAX0/yReAh4PiqeizJC4G/BZYDFwIXVNXrZtinrWu5FrgW4OlLn15TrC5JasQg30GduY22353GMU4ALuxGRF+iNxNwKbAz8BdJvgH8T+DF09inJGme2+4IKsmb6X0X9LwkN/R9tAT40TSOEeC0qlq31f5XAA8Ch9ILysemsU9J0jw32SW+m4EHgL2AD/e1bwDWTuMYK4HzkpxXVZXksKq6A9gduK+7Ie2ZwKK+/Xv3Ckla4LYbUFX1feD79B73viMuAT4CrO1uOPs94HX0HiX/qST/HvhHYGO3/lp69/27E/jrbU2SAEjyPeAZwC5J3gCcUFXf3MFaJUmNGGSa+W8AHwUOAnahN9LZONXNYqtqom/xHdv4/NvAIX1NF3Xtm+g9e2pSW+1fkjTPDDJJ4irgzcC3gacBv0cvsCRJGppBpplTVfcmWVRVW4C/SnLzkOsCIMmJwGVbNa+vqlNHcXxJ0vgMElCPJtkFWJPkQ/QmTiyeYptZUVUr6U2ykCQtMINc4ntrt9659CYyPAc4bZhFSZI0yN3Mv5/kacCzq+r9I6hJkqSpR1BJTgbWAJ/vlpdt9cNdSZJm3SCX+FbQe0jhTwGqag29O45LkjQ0gwTU5qr62dArkSSpzyCz+O7qHiC4qLvr+Pn0boMkSdLQbHcEleTj3dvvAAcDv6T3SIyfA38w/NIkSQvZZCOolyZ5LnA6vec69d8wdje8+7gkaYgmC6hr6M3c258nP1U39B4Bv/8Q6xqKF+3zIr563qQPA5YkNWK7l/iq6sqqOgi4rqr273s9r6rmXDhJkuaWKWfxVdU7R1GIJEn9BplmLknSyBlQkqQmGVCSpCYZUJKkJhlQkqQmDfRE3fliw7p1fPmYV438uK+66csjP6YkzXWOoCRJTTKgJElNMqAkSU0yoCRJTTKgJElNMqAkSU0yoCRJTTKgJElNMqAkSU0yoCRJTTKgJElNMqAkSU0yoCRJTTKgJElNMqAkSU0aWkAlOT/JPUmun+Z2E0nOGGC9i5Lcm2RdkhNnXqkkqUXDfGDhOcBJVbV+mttNAGcAn9jeCkleDLwJOBj4t8AXkxxQVVtmWKskqTFDGUEluQbYH7ghyfuSXJfk1iR3JDmlW2ciyaokt3evo7rNLwWOTrImybu2c4hTgE9W1S+7ALwXOHI7tZyVZHWS1T/btGl2OypJGpqhBFRVnQ3cDxwLLAZurKojuuXLkywGHgKOr6rDgdOBK7vNLwRWVdWyqrpiO4fYF/hh3/J9Xdu2arm2qpZX1fLdd955R7smSRqRYV7ie8IJwOuTXNAt7wospRdgVyVZBmwBDpjGPrONttqhKiVJTRlFQAU4rarWPakxWQE8CBxKbyT32DT2eR/wnL7l/egFniRpnhjFNPOVwHlJApDksK59d+CBqnoceCuwqGvfACyZYp83AG9K8tQkzwNeCHx91iuXJI3NKALqEmBnYG2Su7plgKuBM5PcQu/y3saufS2wOcmd25skUVV3A/8D+CbweeA/OYNPkuaXVC2cr24OXLKkrj3s8JEf91U3fXnkx5SkuSLJbVW1fOt27yQhSWrSKCZJzFh3h4jLtmpeX1WnjqMeSdLoNB1QVbWS3iQLSdIC4yU+SVKTDChJUpMMKElSkwwoSVKTDChJUpMMKElSkwwoSVKTDChJUpOa/qHubFty4IHeF0+S5ghHUJKkJhlQkqQmGVCSpCYZUJKkJhlQkqQmGVCSpCYZUJKkJi2o30E9dN/PuOrdf7/D+zn3wyfPQjWSpMk4gpIkNcmAkiQ1yYCSJDXJgJIkNcmAkiQ1yYCSJDXJgJIkNcmAkiQ1yYCSJDXJgJIkNcmAkiQ1yYCSJDXJgJIkNcmAkiQ1yYCSJDVpaAGV5Pwk9yS5fprbTSQ5Y8B1lyZ5JMkFM6tSktSqYY6gzgFeW1VvmeZ2E8BAAQVcAXxumvuXJM0BQwmoJNcA+wM3JHlfkuuS3JrkjiSndOtMJFmV5PbudVS3+aXA0UnWJHnXJMd4A/Bd4O4pajkryeokqx959Gez00FJ0tANJaCq6mzgfuBYYDFwY1Ud0S1fnmQx8BBwfFUdDpwOXNltfiGwqqqWVdUV29p/t/17gfcPUMu1VbW8qpY/fbfdd7RrkqQR2WkExzgBeH3f90S7AkvpBdhVSZYBW4ADprHP9wNXVNUjSWa1WElSG0YRUAFOq6p1T2pMVgAPAofSG8k9No19vgx4Y5IPAXsAjyd5rKqump2SJUnjNopp5iuB89INdZIc1rXvDjxQVY8DbwUWde0bgCWT7bCqjq6qiaqaAD4CfNBwkqT5ZRQBdQmwM7A2yV3dMsDVwJlJbqF3eW9j174W2JzkzskmSUiS5rehXeLrRjdPeMc2Pv82cEhf00Vd+ybguGkcZ8XMKpQktcw7SUiSmjSKSRIzluRE4LKtmtdX1anjqEeSNDpNB1RVraQ3yUKStMB4iU+S1CQDSpLUJANKktQkA0qS1CQDSpLUJANKktQkA0qS1KSmfwc12/bZb3fO/fDJ4y5DkjQAR1CSpCYZUJKkJhlQkqQmGVCSpCalqsZdw8gk2QCsm3LFuWcv4OFxFzHL7NPcMB/7BPOzXy336blVtffWjQtqFh+wrqqWj7uI2ZZk9Xzrl32aG+Zjn2B+9msu9slLfJKkJhlQkqQmLbSAunbcBQzJfOyXfZob5mOfYH72a871aUFNkpAkzR0LbQQlSZojDChJUpPmZUAleU2SdUnuTXLhNj5Pkiu7z9cmOXwcdU7HAH16UZKvJfllkgvGUeN0DdCnt3TnZ22Sm5McOo46p2uAfp3S9WlNktVJXjmOOqdjqj71rXdEki1J3jjK+mZigPP0m0l+1p2nNUkuHked0zHIeer6tSbJ3Um+POoap6Wq5tULWAR8B9gf2AW4E3jxVuu8FvgcEOA3gH8ad92z0Kd9gCOADwAXjLvmWerTUcCe3fuTWj9P0+jX0/nV97+HAN8ad9072qe+9W4E/gF447jrnoXz9JvAZ8Zd6yz3aQ/gm8DSbnmfcdc92Ws+jqCOBO6tqu9W1b8CnwRO2WqdU4CPVc8twB5Jnj3qQqdhyj5V1UNVdSuwaRwFzsAgfbq5qn7SLd4C7DfiGmdikH49Ut3fDsBioPWZSoP8PwVwHvAp4KFRFjdDg/ZpLhmkT2cA/6uqfgC9vzdGXOO0zMeA2hf4Yd/yfV3bdNdpyVyrdxDT7dN/pDfqbd1A/UpyapJvAZ8F3j6i2mZqyj4l2Rc4FbhmhHXtiEH//L08yZ1JPpfk4NGUNmOD9OkAYM8kX0pyW5K3jay6GZiPtzrKNtq2/hfqIOu0ZK7VO4iB+5TkWHoB1fx3NQzYr6r6NPDpJMcAlwC/NezCdsAgffoI8N6q2pJsa/XmDNKn2+ndI+6RJK8F/g544dArm7lB+rQT8FLgOOBpwNeS3FJV/3fYxc3EfAyo+4Dn9C3vB9w/g3VaMtfqHcRAfUpyCPCXwElV9aMR1bYjpnWuquqmJM9PsldVtXojz0H6tBz4ZBdOewGvTbK5qv5uNCVO25R9qqqf973/hyRXz4PzdB/wcFVtBDYmuQk4FGgyoMb+Jdhsv+iF7neB5/GrLwoP3mqd3+bJkyS+Pu66d7RPfeuuYG5MkhjkPC0F7gWOGne9s9yvF/CrSRKHA//8xHKLr+n8+evW/2vanyQxyHl6Vt95OhL4wVw/T8BBwP/p1t0NuAt4ybhr395r3o2gqmpzknOBlfRmtVxXVXcnObv7/Bp6s4xeS+8vv0eB/zCuegcxSJ+SPAtYDTwDeDzJH9CbwfPz7e54jAY8TxcDzwSu7v5lvrkavxvzgP06DXhbkk3AL4DTq/vbo0UD9mlOGbBPbwTemWQzvfP0prl+nqrqniSfB9YCjwN/WVV3ja/qyXmrI0lSk+bjLD5J0jxgQEmSmmRASZKaZEBJkppkQEmSmmRASQ1Kcn6Se5JcP+5apHFxmrnUoO4+fSdV1fq+tp2qavMYy5JGyhGU1Jgk19B7ZMIN3fOIrk3yBeBjSfZO8qkkt3avV3TbPDPJF5LckeS/J/l+kr3G2hFpBzmCkhqU5Hv07m93LnAy8Mqq+kWSTwBXV9VXkiwFVlbVQUmupHePtT9J8tvAZ4C9q937xklTmne3OpLmoRuq6hfd+98CXtx3x/BnJFkCHAP8O4Cq+mySn/z/u5HmFgNKat/GvvdPAV7eF1gAdIHl5RDNK34HJc0tX6B32Q+AJMu6tzcBb+naTgL2HH1p0uwyoKS55XxgeZK1Sb4JnN21vx84JsntwAn0Hg0hzWlOkpDmoScmWThJQnOZIyhJUpMcQUmSmuQISpLUJANKktQkA0qS1CQDSpLUJANKktSk/wcHax/KM/XqzQAAAABJRU5ErkJggg==\n",
      "text/plain": [
       "<Figure size 432x288 with 1 Axes>"
      ]
     },
     "metadata": {
      "needs_background": "light"
     },
     "output_type": "display_data"
    },
    {
     "data": {
      "image/png": "iVBORw0KGgoAAAANSUhEUgAAAYIAAAEWCAYAAABrDZDcAAAABHNCSVQICAgIfAhkiAAAAAlwSFlzAAALEgAACxIB0t1+/AAAADh0RVh0U29mdHdhcmUAbWF0cGxvdGxpYiB2ZXJzaW9uMy4yLjEsIGh0dHA6Ly9tYXRwbG90bGliLm9yZy+j8jraAAAgAElEQVR4nO3de5xN9frA8c9jGGPGuF9ybch13DNuhaaolIqiDkc3JwcHRXUqTiWiKx2F3LocxymppEJuUaikXH5FRkoKE8rdGHOf5/fH3jSNuWzMmjV77+f9eu3XrMt3r/WsMfaz1/qu9XxFVTHGGBO8irkdgDHGGHdZIjDGmCBnicAYY4KcJQJjjAlylgiMMSbIWSIwxpggZ4nAGGOCnCUCY4wJcpYITFARkeJux5BdUYzJBBdLBCbgicgvIvKIiGwBEkWkuIjcJCLbROSYiKwWkcZZ2tcSkQUiclBEDovI1Fy2GyIi/xKRn0QkQUQ2ed8bJSKa9QPeu48B3um7ReQLEZkkIkeAcd44mmZpX1lEkkSkinf+BhH5xttunYg0d+r3ZYKPJQITLPoC3YFyQF3gLWAEUBlYAiwSkVARCQEWA7uBKKAGMC+XbT7g3e71QBngb8ApH+NpB+wCqgBPAgu82zrtNmCNqv4uIpcCrwODgIrATGChiJT0cV/G5MkSgQkWk1V1r6omAX8BPlLVj1U1DZgIlAIuA9oC1YGHVDVRVZNV9fNctjkAeExVd6jHt6p62Md49qnqFFVN98Y0lz8ngr96lwH8HZipql+paoaq/hdIAdqfw/Ebkyu7NmmCxd4s09XxfOMHQFUzRWQvnm//acBuVU33YZu1gJ8KIB6AT4BSItIOOAC0BN73rrsYuEtE7s3SPhTPcRhzwSwRmGCRtczuPqDZ6RkRETwf6r/i+aZdW0SK+5AM9gKXAN9lW57o/RkOnPBOX5RHPKeT0Tt4zgp+AxarakKW/Tylqk/lE48x58UuDZlg9A7QXUS6iEgJ4EE8CWAd8DWwH3hWRCJEJExELs9lO6/i6eitLx7NRaSiqh7Ek1Ru93Yo/w1PwsjPXDyXrfrxx2UhgFeAwSLSzrufCBHpLiKR53PwxmRnicAEHVXdAdwOTAEOATcCN6pqqqpmeOfrAXuAeDwfzjn5N56ksgLPN//X8PQ1gOe6/kPAYaAJniSTX1xf4TmbqA4szbJ8o3d7U4GjwE7gbl+P15j8iA1MY4wxwc3OCIwxJshZIjDGmCBnicAYY4KcJQJjjAlyfvccQaVKlTQqKsrtMIwxxq9s2rTpkKpWzmmd3yWCqKgoNm7c6HYYxhjjV0Rkd27r7NKQMcYEOUsExhgT5CwRGGNMkLNEYIwxQc4SgTHGBDnHEoGIvC4iv4tI9hK9p9eLiEwWkZ0issU7CpMxxphC5uQZwWygWx7rrwPqe18DgekOxmKMMSYXjj1HoKprRSQqjyY9gDnqKX+6XkTKiUg1Vd3vVEzGGJOXlPSMM9OZmfDzoUSUnCs0/3QwkQut3rz78ClS0zMpJnm3y8jM5NixY1x7aT06N8jxmbAL4uYDZTX483B98d5lZyUCERmI56yB2rVrF0pwxhS0kynpHExI4dDJFLb9epywEiGO7CctI5Nv9h6nfHiJC95Weqayftdh9h1LonTJ4hTL7xPLj8UfTXJt35LXr1VBNRMFSoWXDrhEkNOh55heVXUWMAsgJibGBlAIICdT0jmelEZCchr7jydTLM//EWfLzFR2H04kI5+/in3Hkjh2Ko2SJfK+GpqSlkn80VNn/SHuOJBAekYmJUuE5PiHm5/Diann8a4LFxF6YckmLVNJy8ikTFgJRIS2dSoUUGRFT9s6cCIpjVa1y59ZlpKWQZMaZXNsn5Gp1K4QTqkL/B1XLRNG6ZJnfxQnJyczduxYJkycQKVKlZg2bRq33NQshy1cODcTQTyecWJPq4lnLFnjMFUlLUPZcyQx1zaHTqZyNDEVEdgSf5xwH/7YMzJh0ZZ9lCxeLNcP9K2/Hqd4MaFESDEyVUlJzzzv4zgfFSJC80021cqGEVHyz8fbuFokv51I4bJLKub97S0PRxJTibm4AnUqRRBSTKhb2fPTCWHFQygfEerItk3h6NmzJ8uXL6d///688MILlC9fPv83nSc3E8FCYJiIzAPaAcetf8A3mZlKUloGmapM/WQnIcWEhOR0vj9wgvLhocQfTeJwYgrhocXP+tDadTD3D/+CUKl0KKdSM2hft2KO62MbViYjU2lcrQwAqemZlA8PpVrZMIoVE+pUijjnfVYvF0Z4aP5/ymElilGyuDOXY4wpCAkJCZQoUYKwsDBGjhzJgw8+yNVXX+34fh1LBCLyFhALVBKReOAJoASAqs4AlgDX4xl/9RTQ36lY/N2xU6m8vWEvC7/dx/7jyRzJ4zJD5ciSVIwIJS1DuaRyxFnXoaOrleHYqTRiosqTlpFJo4vK5LqtsBIh1CxfimIiRFUK9+myTYkQezTFmPOxfPlyBg4cyO23385TTz1FbGxsoe3bybuG+uazXoGhTu3f36gq/1u/mw/+71eOJaVRtlQJBNi859if2lWMCKVGuVK0iSpPdPUypGcqAzvVpbh9ABvjl44cOcIDDzzAf//7Xxo1akT37t0LPQa/K0Ptr9IyMlGF9zbHs2TrfsqWKsGvx5I4dDKFiNDifH8g4U/tm1QvQ4WIUC6vV5H9x5P5S0wtbmhRnRrlSrl0BMaYgrZq1Sr69evH4cOHefTRR3nssccICwsr9DgsEZyDxJR00jP/uJ/ktxPJJCSnk5KWwfYDCSz6dh8VvB10cftOUEygRPFi7D58Ksft1akUwdHENKIqRlC7QjgHT6Yw4/bWVC1T+H8IxpjCV6VKFerUqcOyZcto2bKla3HIhT4QUdhiYmK0MAamWbfzEDt+S2DDL0dYsvWAz+8rESI0uqgMinLgeAod63k6TU8kp3Np7XKkZSh92taiWln7Zm9MsFFV/vvf/7J582YmT558Zpmc761o50BENqlqTE7r7IwA2LznKPfM3kCtCuFsiT+eY5uwEsXoXL8ybetUOPOPlpaRyUVlwigfEUrxYkKDqpFUjixZmKEbY/zEzz//zKBBg/j444/p1KkTSUlJlCpVqlCSQH6COhEs2BzPA+98e2b+6KnjdG5QmfSMTKqXK8Vf2tSiQdVIypa68Cc0jTHBKSMjg5dffplRo0ZRrFgxpk2bxqBBgyhWrOjc4BG0iSB2wqf84r12X69KaR7t3pjYBpWLRHY2xgSOQ4cOMXr0aK644gpmzJhRJMvkBGUi2H048UwSmHF7a7o1vcjliIwxgSQtLY0333yTO++8k6pVq7J582bq1KlTZL9oFp1zk0L0woofAHipT0tLAsaYArVp0yZiYmLo378/H3/8MQB169YtskkAgjARJKaks/BbT0mjmKjALaBljClcSUlJjBw5knbt2nHw4EHef/99rr32WrfD8knQXRrafzwZgIGd69rDWcaYAtOzZ09WrFjBgAEDmDBhAuXKlXM7JJ8F3RnBaU1zKS1rjDG+OnHiBMnJni+X//rXv1i5ciWvvPKKXyUBCOJEYIwxF2LJkiU0bdqUJ598EoArrriCLl26uBzV+bFEYIwx5+DQoUPccccddO/encjISG666Sa3Q7pglgiMMcZHH3/8MdHR0cybN4/Ro0ezefNm2rdv73ZYFyzoOouNMeZ8VatWjQYNGjB9+nSaNXNm2Eg32BmBMcbkQlV59dVXGTrUM3RK06ZN+eyzzwIqCYAlAmOMydGuXbvo2rUrf//734mLiyMpKQmgSD8Ydr4sERhjTBYZGRlMmjSJpk2bsmHDBmbOnMmqVasoVSpwnzsKuj6CH3/zjATmb+MwGGMKx6FDhxg7dixdunRh+vTp1KxZ0+2QHBd0ZwRf7joMQFTFCJcjMcYUFampqbz++utkZmZStWpVvvnmGxYuXBgUSQCCMBEcSUwFoOFFkS5HYowpCjZs2EDr1q255557WLlyJQBRUVEB2ReQm6BLBMWLCRdXDCesRIjboRhjXHTq1Cn++c9/0r59e44ePcrChQu55ppr3A7LFUHXR2CMMQA9evRg5cqVDBw4kOeff56yZYO3/ljQnREYY4LX8ePHzxSJe/zxx/nkk0+YOXNmUCcBsERgjAkSixcvpkmTJowdOxaAzp07c+WVV7ocVdFgicAYE9AOHjzIX//6V2688UYqVKjALbfc4nZIRY4lAmNMwFqxYgXR0dHMnz+fsWPHsnHjRtq0aeN2WEWOdRYbYwJWjRo1aNy4MdOnT6dJkyZuh1Nk2RmBMSZgZGZmMmvWLP7xj38A0KRJE9auXWtJIB9BlwhWxP1GppWXMCbg7Ny5ky5dujBo0CB27NhxpkicyV/QJYLIsOKkZ1giMCZQZGRk8MILL9C8eXM2b97MK6+8EvBF4gqao4lARLqJyA4R2SkiI3NYX1ZEFonItyKyTUT6OxkPQIgIHetVcno3xphCcujQIcaPH8/VV19NXFwcAwYMCKryEAXBsUQgIiHAy8B1QDTQV0SiszUbCsSpagsgFnhBREKdiskYExhSUlJ45ZVX/lQk7oMPPqBGjRpuh+aXnDwjaAvsVNVdqpoKzAN6ZGujQKR40ndp4AiQ7mBMxhg/99VXX9G6dWsGDhx4pkjcxRdfbGcBF8DJRFAD2JtlPt67LKupQGNgH7AVGK6qmdk3JCIDRWSjiGw8ePCgU/EaY4qwxMREHnjgATp06MDx48f56KOPgrZIXEFzMhHklJ6z99JeC3wDVAdaAlNFpMxZb1KdpaoxqhpTuXLlgo/UGFPk9ezZk0mTJjF48GC2bdvG9ddf73ZIAcPJRBAP1MoyXxPPN/+s+gML1GMn8DPQyKmAUtIz2Hc8+axsZIwpmo4dO3bmNtDRo0ezZs0apk2bRpkyZ31fNBfAyUSwAagvInW8HcB9gIXZ2uwBugCISFWgIbDLqYB+P5ECQMniQXfXrDF+Z+HChX8qEtepUyc6d+7sclSBybFPRFVNB4YBy4HtwDuquk1EBovIYG+zccBlIrIVWAU8oqqHnIrptJa1yjm9C2PMefr999/p06cPPXr0oFKlSvTu3dvtkAKeo7WGVHUJsCTbshlZpvcB1ttjjAFg2bJl9OvXj5MnTzJu3DgeeeQRSpQo4XZYAc+KzhljioxatWrRrFkzpk2bRnR09seOjFPsYrkxxjWZmZlMnz6dQYMGAZ4icatXr7YkUMgsERhjXPHDDz8QGxvLkCFD+Pnnn88MIWkKnyUCY0yhSk9P57nnnqN58+Zs3bqV//znPyxfvpywsDC3Qwta1kdgjClUhw8f5rnnnuP666/n5Zdfplq1am6HFPTsjMAY47iUlBRmzpx5pkjct99+y4IFCywJFBGWCIwxjvryyy9p1aoVgwcP5pNPPgE8dweZosMSgTHGESdPnmTEiBFcfvnlJCYmsmzZMrp27ep2WCYH1kdgjHFEz549WbVqFcOGDePpp58mMjLS7ZBMLuyMwBhTYI4ePXqmSNyYMWP47LPPmDJliiWBIs4SgTGmQCxYsIDo6GjGjBkDQMeOHenYsaO7QRmfWCIwxlyQAwcO0Lt3b3r16sVFF11Enz593A7JnKN8E4F43C4io73ztUWkrfOhGWOKuqVLlxIdHc3ixYt5+umn+frrr2nVqpXbYZlz5Etn8TQgE7gKeBJIAN4D2jgYlzHGD1x88cW0atWKl19+mUaNHBtTyjjMl0tD7VR1KJAMoKpHgVBHozLGFEmZmZlMnTqVv//97wBER0ezatUqSwJ+zpdEkCYiIXjHGxaRynjOEIwxQWTHjh107tyZe++9l71791qRuADiSyKYDLwPVBGRp4DPgWccjcoYU2SkpaXxzDPP0KJFC+Li4pg9ezZLly61InEBJN8+AlV9U0Q24RlbWICeqrrd8ciMMUXC0aNHmTBhAjfeeCNTpkzhoosucjskU8DyTQQi8j9VvQP4PodlxpgAlJyczOuvv87gwYOpUqUKW7ZsoWbNmm6HZRziy6WhJllnvP0FrZ0Jxxjjts8//5wWLVowdOjQM0XiLAkEtlwTgYiMEpEEoLmInBCRBO/878CHhRahMaZQJCQkMGzYMDp16kRqaiorVqywInFBItdLQ6r6DPCMiDyjqqMKMSZjjAt69uzJp59+yvDhwxk/fjylS5d2OyRTSHzpLB4lIuWB+kBYluVrnQzMGOO8I0eOEBYWRnh4OOPGjUNE6NChg9thmULmS4mJAcBaYDkw1vtzjLNhGWOcNn/+fBo3bnymSNxll11mSSBI+dJZPBxPOYndqnol0Ao46GhUxhjH7N+/n1tuuYVbb72VWrVq0a9fP7dDMi7zJREkq2oygIiUVNXvgYbOhmWMccJHH31EdHQ0S5cu5bnnnmP9+vW0aNHC7bCMy3wpOhcvIuWAD4CPReQosM/ZsIwxTqhbty5t2rRh6tSpNGjQwO1wTBHhS2fxzd7JMSLyKVAWWOZoVMaYApGRkcHUqVPZsmULr732Go0bN2bFihVuh2WKmDwvDYlIMRH57vS8qq5R1YWqmup8aMaYCxEXF0enTp0YMWIEBw4csCJxJld5JgJVzQS+FZHahRSPMeYCpaamMn78eFq1asUPP/zAG2+8weLFi61InMmVL53F1YBtIrJKRBaefvmycRHpJiI7RGSniIzMpU2siHwjIttEZM25BG+MOduxY8eYNGkSN998M3FxcfTr1w8RcTssU4T50lk89nw27K1J9DJwNRAPbBCRhaoal6VNOTwjoHVT1T0iUuV89mVMsEtKSuK1115jyJAhVKlSha1bt1K9enW3wzJ+wpfO4vP9lt4W2KmquwBEZB7QA4jL0uavwAJV3ePd1+/nuS9jgtbatWsZMGAAP/74I40bN6ZLly6WBMw58eXS0PmqAezNMh/vXZZVA6C8iKwWkU0icmdOGxKRgSKyUUQ2Hjxoz7IZA3DixAmGDBnCFVdcQXp6OitXrqRLly5uh2X8kC+Xhs5XThclNYf9t8Yz6E0p4EsRWa+qP/zpTaqzgFkAMTEx2bdhTFDq2bMnq1ev5v7772fcuHFERES4HZLxUz4lAhEpBdRW1R3nsO14oFaW+Zqc/SBaPHBIVROBRBFZC7QAfsAYc5ZDhw4RHh5OeHg4Tz31FCJC+/bt3Q7L+Dlfis7dCHyD9yEyEWnp411DG4D6IlJHREKBPkD2930IdBKR4iISDrQDbBhMY7JRVebNm0fjxo154oknAOjQoYMlAVMgfOkjGIOn4/cYgKp+A0Tl9yZVTQeG4alWuh14R1W3ichgERnsbbMdT4LZAnwNvKqq3+W2TWOC0a+//krPnj3p27cvderU4c47c+xKM+a8+XJpKF1Vj5/PfciqugRYkm3ZjGzzE4AJ57xxY4LA4sWL6devH2lpaUycOJERI0YQEhLidlgmwPiSCL4Tkb8CISJSH7gPWOdsWMYYgHr16nHZZZcxZcoU6tWr53Y4JkD5cmnoXjwD2KcAc4HjwAgngzImWGVkZDBp0iTuvvtuABo1asTSpUstCRhH+ZIIGqrqo6raxvt67PT4BMaYgrNt2zYuv/xyHnjgAQ4dOmRF4kyh8SUR/FtEvheRcSLSxPGIjAkyqampPPnkk7Rq1YqffvqJuXPnsmjRIisSZwpNvonAOzxlLJ7hKWeJyFYReczpwIwJFseOHWPy5MnceuutxMXF0bdvXysSZwqVTyUmVPWAqk4GBuN5pmC0o1EZE+BOnTrFSy+9REZGxpkicW+++SaVK1d2OzQThHx5oKyxiIzxDlAzFc8dQzUdj8yYAPXpp5/SrFkzRowYwerVqwGoVq2au0GZoObLGcF/gKPANap6hapOtyqhxpy748ePM2jQIK666ipEhE8//dSKxJkiwZcy1PYMuzEFoGfPnqxdu5aHHnqIMWPGEB4e7nZIxgB5JAIReUdVbxORrfy5aqgAqqrNHY/OGD938OBBIiIiCA8P55lnniEkJIQ2bdq4HZYxf5LXGcFw788bCiMQYwKJqvLWW29x33330b9/fyZMmGAF4kyRlWsfgaru904OUdXdWV/AkMIJr2CdSE5zOwQTBOLj47npppvo168f9erVO/OUsDFFlS+dxVfnsOy6gg6kMMTtOwFAeKiT4/GYYLZw4UKio6P55JNPmDRpEl988QVNmthzmKZoy6uP4B94vvnXFZEtWVZFAl84HZgTQop5HtJpWqOMy5GYQNWgQQM6duzI1KlTqVu3rtvhGOOTvL4azwWWAs8AI7MsT1DVI45GZYyfSE9P58UXX2TLli3MmTOHRo0asWTJkvzfaEwRktelIVXVX4ChQEKWFyJSwfnQjCnatmzZQocOHXjooYc4ceKEFYkzfiuvRDDX+3MTsNH7c1OWeWOCUkpKCk888QStW7dmz549vPPOO7z//vtWJM74rVwvDanqDd6fdQovHGOKvhMnTjBt2jT69u3LpEmTqFixotshGXNBfKk1dLmIRHinbxeRf4tIbedDM6boSExMZNKkSWRkZFC5cmW+++475syZY0nABARfbh+dDpwSkRbAw8Bu4H+ORmVMEbJq1SqaNWvGAw88wJo1awCoWrWqy1EZU3B8SQTpqqpAD+AlVX0Jzy2kxgS0Y8eOMWDAALp27Urx4sVZs2YNV111ldthGVPgfHmyKkFERgF3AJ1EJAQo4WxYxrjv5ptv5rPPPuORRx7hiSeeoFSpUm6HZIwjfEkEfwH+CvxNVQ94+wcmOBuWMe747bffKF26NBERETz77LMUL16c1q1bux2WMY7yZajKA8CbQFkRuQFIVtU5jkdmTCFSVf73v/8RHR3NE088AUC7du0sCZig4MtdQ7cBXwO3ArcBX4lIb6cDM6aw7Nmzh+7du3PnnXfSsGFD7rnnHrdDMqZQ+XJp6FGgzelRyUSkMrASmO9kYMYUhg8//JDbb78dVWXy5MkMGTKEkJAQt8MyplD5kgiKZRua8jA+Dnpf1Kjm38YEB1VFRGjUqBGxsbFMmTKFqKgot8MyxhW+JIJlIrIceMs7/xfAL6tqbd/vKUNdKtS+8QWr9PR0XnjhBbZu3cobb7xBw4YNWbRokdthGeMqXzqLHwJmAs2BFsAsVX3E6cCccDIlnTJhxakSaTVhgtG3335Lu3btGDlyJKdOnbIiccZ4+XqJZx2wBvgE+NK5cJxnZwPBJzk5mccee4yYmBh+/fVX5s+fz4IFC6xInDFevtw1NADPXUM3A72B9SLyN6cDM6agJCQkMHPmTPr160dcXBy9evVyOyRjihRfzggeAlqp6t2qehfQGvDp0pCIdBORHSKyU0RG5tGujYhk2G2ppqCcPHmSiRMnnikSFxcXx+zZs6lQwYbSMCY7XxJBPN4BabwSgL35vclbiuJlPOMbRwN9RSQ6l3bPAct9CdiY/KxYsYKmTZvy8MMPs3btWgAqV67sclTGFF2+JIJf8TxENkZEngDWAztF5AEReSCP97UFdqrqLlVNBebhKVyX3b3Ae8DvOawzxmdHjhyhf//+XHvttYSFhfHZZ59x5ZVXuh2WMUWeL7eP/uR9nfah92d+FUhr8Oczh3igXdYGIlIDT9/DVUCb3DYkIgOBgQC1a9tQCCZnN998M1988QX/+te/ePzxx60z2Bgf5ZsIVHXseW5bctpctvkXgUdUNUMkp+ZnYpgFzAKIiYk578fC1u86TEbm+b7bFEUHDhwgMjKSiIgIJkyYQGhoKC1btnQ7LGP8ipNPCMcDtbLM1wT2ZWsTA8wTkV/w3JE0TUR6OhWQAsdOpTq1eVOIVJXZs2cTHR3N6NGjAWjbtq0lAWPOg5OJYANQX0TqiEgo0AdYmLWBqtZR1ShVjcJTu2iIqn7gVEAhIlzXrJpTmzeF5JdffqFbt27079+fJk2aMHDgQLdDMsavOZYIVDUdGIbnbqDtwDuquk1EBovIYKf2m5ddhxLd2K0pQO+//z5NmzZl3bp1TJ06lTVr1tCwYUO3wzLGr+XbRyAiDfCMW1xVVZuKSHPgJlUdn997VXUJ2eoSqeqMXNre7VPE5+loYuqffhr/crpIXJMmTejatSsvvfQSF198sdthGRMQfDkjeAUYBaQBqOoWPJd5/Ep6pqeP+domNui4P0lLS+Ppp5+mX79+ADRo0IAPPvjAkoAxBciXRBCuql9nW5buRDCFIo+7k0zRsnnzZtq2bcujjz5KRkYGKSkpbodkTEDyJREcEpFL8N766S0Dsd/RqExQS0pKYtSoUbRt25YDBw7w/vvv8/bbb1OyZEm3QzMmIPnyQNlQPPfwNxKRX4GfgdsdjcoEtcTERF577TXuuusuJk6cSPny5d0OyZiA5ssDZbuAriISgWe0soT83mPMuUpISGD69Ok8+OCDVKpUibi4OCpVquR2WMYEBV/uGhqdbR4AVX3SoZhMkFm2bBmDBg1i7969tG3bltjYWEsCxhQiX/oIErO8MvBUE41yMCYTJA4fPsxdd93FddddR0REBF988QWxsbFuh2VM0PHl0tALWedFZCLZnhA25nzccsstrFu3jscff5xHH33UOoONcYkvncXZhQN1CzoQExz2799PZGQkpUuXZuLEiYSGhtKiRQu3wzImqPkyVOVWEdnifW0DdgAvOR+aCSSqyuuvv07jxo3PFIlr06aNJQFjigBfzghuyDKdDvzmrSNkjE927drFoEGDWLlyJZ07d2bwYFdKTRljcpFnIhCRYsBHqtq0kOIxAWbBggXccccdhISEMH36dAYOHEixYk4WvTXGnKs8/0eqaibwrYjYsGDmnKh6ajs1a9aMbt26sW3bNgYPHmxJwJgiyJdLQ9WAbSLyNZ5bSAFQ1Zsci8r4rdTUVJ5//nm2bdvG3LlzqV+/Pu+9957bYRlj8uBLIjjfoSpNkNm4cSP33HMPW7ZsoU+fPqSmptotocb4AV/O069X1TVZX8D1Tgdm/EdSUhIPP/ww7dq149ChQ3z44Ye89dZblgSM8RO+JIKrc1h2XUEHYvxXYmIis2fP5p577mHbtm3cdJNdNTTGn+R6aUhE/gEMAeqKyJYsqyKBL5wOzBRtJ06cYNq0aTz00ENUqlSJ7du3UwZKWAwAABKxSURBVLFiRbfDMsach7z6COYCS4FngJFZlieo6hFHozJF2kcffcTgwYPZt28f7du3JzY21pKAMX4s10tDqnpcVX9R1b6qujvLy5JAkDp48CD9+vXjhhtuoGzZsqxbt86KxBkTAM6n1pAJUr169WL9+vWMGTOGUaNGERoa6nZIxpgCYInA5OnXX3+lbNmylC5dmkmTJlGyZEmaNrUHzY0JJPaYp8mRqvLKK68QHR19pkhc69atLQkYE4AsEZiz/PTTT3Tp0oWBAwfSunVrhg4d6nZIxhgHWSIwfzJ//nyaNWvGpk2bmDVrFqtWreKSSy5xOyxjjIOsj8AAnktBIkKLFi3o3r07kyZNombNmm6HZYwpBHZGEORSU1MZO3Ysffr0QVWpX78+7777riUBY4KIJYIg9vXXX9O6dWvGjBlD8eLFSU1NdTskY4wLLBEEoVOnTvHPf/6TDh06cPToURYtWsSbb75pReKMCVKWCIJQUlISb7zxBgMHDiQuLo4bbrgh/zcZYwKWo4lARLqJyA4R2SkiI3NY309Etnhf60TERjJ3yPHjx3nqqadIT0+nYsWKbN++nenTp1OmTBm3QzPGuMyxRCAiIcDLeEpWRwN9RSQ6W7OfgStUtTkwDpjlVDzBbNGiRWceDPv8888BKF++vMtRGWOKCifPCNoCO1V1l6qmAvOAHlkbqOo6VT3qnV0P2K0qBejgwYP07duXm266iYoVK/LVV19ZkThjzFmcTAQ1gL1Z5uO9y3JzD56y12cRkYEislFENh48eLAAQwxsvXr14r333uPJJ59k48aNxMTEuB2SMaYIcvKBMslhmebYUORKPImgY07rVXUW3stGMTExOW7DeMTHx1OuXDlKly7Niy++SMmSJWnSpInbYRljijAnzwjigVpZ5msC+7I3EpHmwKtAD1U97GA8AS0zM5OZM2cSHR3N448/DsCll15qScAYky8nE8EGoL6I1BGRUKAPsDBrAxGpDSwA7lDVHxyMJaD9+OOPXHXVVQwePJi2bdty7733uh2SMcaPOHZpSFXTRWQYsBwIAV5X1W0iMti7fgYwGqgITBMRgHRVtQvZ5+Ddd9/lzjvvpGTJkrz22mv0798f7+/SGGN84mjROVVdAizJtmxGlukBwAAnYwhUp4vEtWrVih49evDvf/+b6tWrux2WMcYP2ZPFfiYlJYXRo0dz2223oarUq1ePefPmWRIwxpw3SwR+ZP369Vx66aWMGzeOUqVKWZE4Y0yBsETgBxITE7n//vu57LLLSEhIYMmSJcyZM8eKxBljCoQlAj+QnJzMvHnzGDJkCNu2beO6665zOyRjTACxEcqKqGPHjjFlyhRGjRp1pkhcuXLl3A7LGBOA7IygCPrggw+Ijo5m7NixrFu3DsCSgDHGMZYIipDffvuN2267jZtvvpkqVarw1Vdf0blzZ7fDMsYEOLs0VIT07t2br7/+mvHjx/Pwww9TokQJt0MyxgQBSwQu27NnD+XLlycyMpLJkydTsmRJoqOzD9tgjDHOsUtDLsnMzOTll1+mSZMmjB49GoBWrVpZEjDGFDpLBC7YsWMHV1xxBcOGDaNDhw4MHz7c7ZCMMUHMEkEhe+edd2jRogXfffcd//nPf1i+fDlRUVFuh2WMCWKWCAqJqmc8ndatW3PLLbewfft27r77bqsUaoxxnSUChyUnJ/Poo4/Su3dvVJVLLrmEuXPnctFFF7kdmjHGAJYIHLVu3TpatWrF008/TWRkpBWJM8YUSZYIHHDy5Enuu+8+OnbsyKlTp1i2bBmzZ8+2InHGmCLJEoEDUlNTmT9/PkOHDuW7777j2muvdTskY4zJlT1QVkCOHDnC5MmTeeyxx6hQoQLbt2+nbNmybodljDH5sjOCAvDee+8RHR3N+PHjzxSJsyRgjPEXlgguwP79++nVqxe9e/emevXqbNy40YrEGWP8jl0augC33XYbGzZs4Nlnn+XBBx+keHH7dRpj/I99cp2j3bt3U6FCBSIjI5kyZQqlSpWiYcOGbodlTNBKS0sjPj6e5ORkt0MpEsLCwqhZs+Y5VS+2ROCj00XiRo0axYABA3jxxRdp2bKl22EZE/Ti4+OJjIwkKioq6J/UV1UOHz5MfHw8derU8fl91kfgg++//57OnTtz33330alTJ+6//363QzLGeCUnJ1OxYsWgTwIAIkLFihXP+ewoaBLBd/uOA5CekXlO75s3bx4tWrRg+/btzJkzhyVLlnDxxRc7EaIx5jxZEvjD+fwugiYRnErJAKB5Td9u68zM9CSMNm3acOuttxIXF8cdd9xhf3DGmIATNIngtMiwvDtQkpKSGDlyJL169TpTJO6NN96gatWqhRShMSbQxMbGsnHjxjzbREVFcejQIZ+3OXv2bIYNG3ahoQFBmAjy8tlnn9GyZUuee+45KlasSFpamtshGWOM4+yuISAhIYGRI0cybdo06tSpw8cff0zXrl3dDssYc47GLtpG3L4TBbrN6OpleOLGJrmu79mzJ3v37iU5OZnhw4czcODAPLf3j3/8gw0bNpCUlETv3r0ZO3bsmXUTJkzg008/BWDu3LnUq1ePgwcPMnjwYPbs2QPAiy++yOWXX14AR/YHSwR47kP+4IMPGDFiBOPHjyciIsLtkIwxfuL111+nQoUKJCUl0aZNG3r16kXFihVzbf/UU09RoUIFMjIy6NKlC1u2bKF58+YAlClThq+//po5c+YwYsQIFi9ezPDhw7n//vvp2LEje/bs4dprr2X79u0FegxBmwgOHz7MSy+9xOjRo6lQoQLff/89kZGRbodljLkAeX1zd8rkyZN5//33Adi7dy8//vhjnongnXfeYdasWaSnp7N//37i4uLOJIK+ffue+Xn6NvWVK1cSFxd35v0nTpwgISGhQI/B0UQgIt2Al4AQ4FVVfTbbevGuvx44BdytqpudjElVeffddxk2bBhHjhzh6quvplOnTpYEjDHnbPXq1axcuZIvv/yS8PBwYmNj87yH/+eff2bixIls2LCB8uXLc/fdd/+pfda7Ek9PZ2Zm8uWXX1KqVCnHjsOxzmIRCQFeBq4DooG+IhKdrdl1QH3vayAw3al4Ths+fDi33XYbtWrVYuPGjXTq1MnpXRpjAtTx48cpX7484eHhfP/996xfvz7P9idOnCAiIoKyZcvy22+/sXTp0j+tf/vtt8/87NChAwDXXHMNU6dOPdPmm2++KeCjcPaMoC2wU1V3AYjIPKAHEJelTQ9gjnpGdl8vIuVEpJqq7ncqqM8//5znn3+e+++/34rEGWMuSLdu3ZgxYwbNmzenYcOGtG/fPs/2LVq0oFWrVjRp0oS6deue1embkpJCu3btyMzM5K233gI8l56GDh1K8+bNSU9Pp3PnzsyYMaNAj0M8n8EFT0R6A91UdYB3/g6gnaoOy9JmMfCsqn7unV8FPKKqG7NtayCeMwZq167devfu3eccz6bdR3lh8f8xpENVOl5a+NcRjTHO2L59O40bN3Y7jCIlp9+JiGxS1Zic2jv5lTinR3CzZx1f2qCqs4BZADExMeeVuVpfXJ65Q686n7caY0xAc/KBsnigVpb5msC+82hjjDHGQU4mgg1AfRGpIyKhQB9gYbY2C4E7xaM9cNzJ/gFjTGBy6hK3Pzqf34Vjl4ZUNV1EhgHL8dw++rqqbhORwd71M4AleG4d3Ynn9tH+TsVjjAlMYWFhHD582EpR88d4BGFhYef0Psc6i50SExOj+RVvMsYEDxuh7M9yG6HMrc5iY4xxXIkSJc5pNC5zNqs+aowxQc4SgTHGBDlLBMYYE+T8rrNYRA4C5/5osUclwPchgAKDHXNwsGMODhdyzBerauWcVvhdIrgQIrIxt17zQGXHHBzsmIODU8dsl4aMMSbIWSIwxpggF2yJYJbbAbjAjjk42DEHB0eOOaj6CIwxxpwt2M4IjDHGZGOJwBhjglxAJgIR6SYiO0Rkp4iMzGG9iMhk7/otInKpG3EWJB+OuZ/3WLeIyDoRaeFGnAUpv2PO0q6NiGR4R83za74cs4jEisg3IrJNRNYUdowFzYe/7bIiskhEvvUes19XMRaR10XkdxH5Lpf1Bf/5paoB9cJT8vonoC4QCnwLRGdrcz2wFM8Iae2Br9yOuxCO+TKgvHf6umA45iztPsFT8ry323EXwr9zOTzjgtf2zldxO+5COOZ/Ac95pysDR4BQt2O/gGPuDFwKfJfL+gL//ArEM4K2wE5V3aWqqcA8oEe2Nj2AOeqxHignItUKO9AClO8xq+o6VT3qnV2PZzQ4f+bLvzPAvcB7wO+FGZxDfDnmvwILVHUPgKr6+3H7cswKRIpnMILSeBJBeuGGWXBUdS2eY8hNgX9+BWIiqAHszTIf7112rm38ybkezz14vlH4s3yPWURqADcDMwoxLif58u/cACgvIqtFZJOI3Flo0TnDl2OeCjTGM8ztVmC4qmYWTniuKPDPr0AcjyCnIYqy3yPrSxt/4vPxiMiVeBJBR0cjcp4vx/wi8IiqZgTIyFW+HHNxoDXQBSgFfCki61X1B6eDc4gvx3wt8A1wFXAJ8LGIfKaqJ5wOziUF/vkViIkgHqiVZb4mnm8K59rGn/h0PCLSHHgVuE5VDxdSbE7x5ZhjgHneJFAJuF5E0lX1g8IJscD5+rd9SFUTgUQRWQu0APw1EfhyzP2BZ9VzAX2niPwMNAK+LpwQC12Bf34F4qWhDUB9EakjIqFAH2BhtjYLgTu9ve/tgeOqur+wAy1A+R6ziNQGFgB3+PG3w6zyPWZVraOqUaoaBcwHhvhxEgDf/rY/BDqJSHERCQfaAdsLOc6C5Msx78FzBoSIVAUaArsKNcrCVeCfXwF3RqCq6SIyDFiO546D11V1m4gM9q6fgecOkuuBncApPN8o/JaPxzwaqAhM835DTlc/rtzo4zEHFF+OWVW3i8gyYAuQCbyqqjnehugPfPx3HgfMFpGteC6bPKKqflueWkTeAmKBSiISDzwBlADnPr+sxIQxxgS5QLw0ZIwx5hxYIjDGmCBnicAYY4KcJQJjjAlylgiMMSbIWSIwRZqI3Cci20XkzTzaxIrI4sKMKzcictPpCpki0lNEorOse1JEuhZiLLEicllh7c/4r4B7jsAEnCF4noT+2e1AfKGqC/njgaeewGI81UBR1dEFvT8RKa6quRVYiwVOAusKer8msNgZgSmyRGQGnvLDC0XkfhFp6x1L4f+8Pxvm8J4rvLX4v/G2i/Quf0hENnjrt4/NZX8nReQFEdksIqtEpLJ3eUsRWe997/siUt67/D4RifMun+dddreITPV+E78JmOCN5RIRmS0ivUXkOhF5J8t+Y0VkkXf6GhH50hvDuyJSOoc4V4vI0+IZa2C4iNwoIl95j3eliFQVkShgMHC/d/+dRKSyiLzn/T1sEJHLL+CfxwQSt2tv28teeb2AX4BK3ukyQHHvdFfgPe90LLDYO70IuNw7XRrPWe81eAb9FjxffhYDnXPYlwL9vNOjgane6S3AFd7pJ4EXvdP7gJLe6XLen3dned9ssoyBcHreG9MeIMK7fDpwO556SGuzLH8EGJ1DnKuBaVnmy/PHw6EDgBe802OAf2ZpNxfo6J2uDWx3+9/XXkXjZZeGjD8pC/xXROrj+dAukUObL4B/e/sUFqhqvIhcgycZ/J+3TWmgPp4P3awygbe9028AC0SkLJ4P+dMjff0XeNc7vQV4U0Q+AHyuYaSesgnLgBtFZD7QHXgYuAKIBr7wlgEJBb7MZTNvZ5muCbwtnpr0oUBul9G6AtHyRyXWMiISqaoJvsZuApMlAuNPxgGfqurN3ksfq7M3UNVnReQjPLVY1ns7ZwV4RlVnnuP+8qu/0h3PaFI3AY+LSJNz2PbbwFA8A5BsUNUE8XxCf6yqfX14f2KW6SnAv1V1oYjE4jkTyEkxoIOqJp1DnCYIWB+B8SdlgV+903fn1EBELlHVrar6HLARTzni5cDfTl9vF5EaIlIlh7cXw3PpBjwjfX2uqseBoyLSybv8DmCNiBQDaqnqp3i+zZfDc6aRVQIQmcuxrMYzHOHf+ePb/XrgchGp540zXEQa5PL+rLL+Xu7KY/8rgGGnZ0SkpQ/bNkHAEoHxJ88Dz4jIF3gqUeZkhIh8JyLfAknAUlVdgef6+JfeCpXzyfkDOhFoIiKb8Axy8qR3+V14On23AC29y0OAN7zb+z9gkqoey7a9ecBD3k7cS7KuUNUMPH0V13l/oqoH8SS4t7z7Wo8nkeVnDPCuiHwGZK26uQi4+XRnMXAfEOPt3I7D05lsjFUfNeY0ETmpqmfdpWNMoLMzAmOMCXJ2RmCMMUHOzgiMMSbIWSIwxpggZ4nAGGOCnCUCY4wJcpYIjDEmyP0/O49KXQ5y1JAAAAAASUVORK5CYII=\n",
      "text/plain": [
       "<Figure size 432x288 with 1 Axes>"
      ]
     },
     "metadata": {
      "needs_background": "light"
     },
     "output_type": "display_data"
    }
   ],
   "source": [
    "fn.run(name='tasks_xgb_test',\n",
    "       params = {\"label_column\"  : \"labels\",\n",
    "                 \"plots_dest\"    : \"plots/xgb_test\"},\n",
    "       inputs = {\"test_set\"      : test_set,\n",
    "                 \"models_path\"   : models_path},\n",
    "       local=True)"
   ]
  },
  {
   "cell_type": "markdown",
   "metadata": {},
   "source": [
<<<<<<< HEAD
    "## Run On Remote"
   ]
  },
  {
   "cell_type": "code",
   "execution_count": null,
   "metadata": {
    "collapsed": false,
    "jupyter": {
     "outputs_hidden": false
    },
    "pycharm": {
     "name": "#%%\n"
    }
   },
   "outputs": [],
   "source": [
    "from mlrun import  import_function\n",
    "from mlrun.platforms.other import auto_mount\n",
    "\n",
    "gpus = False\n",
    "\n",
    "fn = import_function(\"hub://xgb_test\")\n",
    "if gpus:\n",
    "    fn.spec.image = \"mlrun/ml-models-gpu\"\n",
    "\n",
    "fn.apply(auto_mount())"
=======
    "### **Running the function remotely**"
>>>>>>> 31992b64
   ]
  },
  {
   "cell_type": "code",
   "execution_count": 5,
   "metadata": {},
   "outputs": [
    {
     "name": "stdout",
     "output_type": "stream",
     "text": [
      "> 2021-10-17 13:24:48,946 [info] starting run tasks_xgb_test uid=550a773aeb7e4754b4652772d205365a DB=http://mlrun-api:8080\n",
      "> 2021-10-17 13:24:49,084 [info] Job is running in the background, pod: tasks-xgb-test-gj7q4\n",
      "> 2021-10-17 13:24:59,214 [info] run executed, status=completed\n",
      "final state: completed\n"
     ]
    },
    {
     "data": {
      "text/html": [
       "<style>\n",
       ".dictlist {\n",
       "  background-color: #4EC64B;\n",
       "  text-align: center;\n",
       "  margin: 4px;\n",
       "  border-radius: 3px; padding: 0px 3px 1px 3px; display: inline-block;}\n",
       ".artifact {\n",
       "  cursor: pointer;\n",
       "  background-color: #4EC64B;\n",
       "  text-align: left;\n",
       "  margin: 4px; border-radius: 3px; padding: 0px 3px 1px 3px; display: inline-block;\n",
       "}\n",
       "div.block.hidden {\n",
       "  display: none;\n",
       "}\n",
       ".clickable {\n",
       "  cursor: pointer;\n",
       "}\n",
       ".ellipsis {\n",
       "  display: inline-block;\n",
       "  max-width: 60px;\n",
       "  white-space: nowrap;\n",
       "  overflow: hidden;\n",
       "  text-overflow: ellipsis;\n",
       "}\n",
       ".master-wrapper {\n",
       "  display: flex;\n",
       "  flex-flow: row nowrap;\n",
       "  justify-content: flex-start;\n",
       "  align-items: stretch;\n",
       "}\n",
       ".master-tbl {\n",
       "  flex: 3\n",
       "}\n",
       ".master-wrapper > div {\n",
       "  margin: 4px;\n",
       "  padding: 10px;\n",
       "}\n",
       "iframe.fileview {\n",
       "  border: 0 none;\n",
       "  height: 100%;\n",
       "  width: 100%;\n",
       "  white-space: pre-wrap;\n",
       "}\n",
       ".pane-header-title {\n",
       "  width: 80%;\n",
       "  font-weight: 500;\n",
       "}\n",
       ".pane-header {\n",
       "  line-height: 1;\n",
       "  background-color: #4EC64B;\n",
       "  padding: 3px;\n",
       "}\n",
       ".pane-header .close {\n",
       "  font-size: 20px;\n",
       "  font-weight: 700;\n",
       "  float: right;\n",
       "  margin-top: -5px;\n",
       "}\n",
       ".master-wrapper .right-pane {\n",
       "  border: 1px inset silver;\n",
       "  width: 40%;\n",
       "  min-height: 300px;\n",
       "  flex: 3\n",
       "  min-width: 500px;\n",
       "}\n",
       ".master-wrapper * {\n",
       "  box-sizing: border-box;\n",
       "}\n",
       "</style><script>\n",
       "function copyToClipboard(fld) {\n",
       "    if (document.queryCommandSupported && document.queryCommandSupported('copy')) {\n",
       "        var textarea = document.createElement('textarea');\n",
       "        textarea.textContent = fld.innerHTML;\n",
       "        textarea.style.position = 'fixed';\n",
       "        document.body.appendChild(textarea);\n",
       "        textarea.select();\n",
       "\n",
       "        try {\n",
       "            return document.execCommand('copy'); // Security exception may be thrown by some browsers.\n",
       "        } catch (ex) {\n",
       "\n",
       "        } finally {\n",
       "            document.body.removeChild(textarea);\n",
       "        }\n",
       "    }\n",
       "}\n",
       "function expandPanel(el) {\n",
       "  const panelName = \"#\" + el.getAttribute('paneName');\n",
       "  console.log(el.title);\n",
       "\n",
       "  document.querySelector(panelName + \"-title\").innerHTML = el.title\n",
       "  iframe = document.querySelector(panelName + \"-body\");\n",
       "\n",
       "  const tblcss = `<style> body { font-family: Arial, Helvetica, sans-serif;}\n",
       "    #csv { margin-bottom: 15px; }\n",
       "    #csv table { border-collapse: collapse;}\n",
       "    #csv table td { padding: 4px 8px; border: 1px solid silver;} </style>`;\n",
       "\n",
       "  function csvToHtmlTable(str) {\n",
       "    return '<div id=\"csv\"><table><tr><td>' +  str.replace(/[\\n\\r]+$/g, '').replace(/[\\n\\r]+/g, '</td></tr><tr><td>')\n",
       "      .replace(/,/g, '</td><td>') + '</td></tr></table></div>';\n",
       "  }\n",
       "\n",
       "  function reqListener () {\n",
       "    if (el.title.endsWith(\".csv\")) {\n",
       "      iframe.setAttribute(\"srcdoc\", tblcss + csvToHtmlTable(this.responseText));\n",
       "    } else {\n",
       "      iframe.setAttribute(\"srcdoc\", this.responseText);\n",
       "    }\n",
       "    console.log(this.responseText);\n",
       "  }\n",
       "\n",
       "  const oReq = new XMLHttpRequest();\n",
       "  oReq.addEventListener(\"load\", reqListener);\n",
       "  oReq.open(\"GET\", el.title);\n",
       "  oReq.send();\n",
       "\n",
       "\n",
       "  //iframe.src = el.title;\n",
       "  const resultPane = document.querySelector(panelName + \"-pane\");\n",
       "  if (resultPane.classList.contains(\"hidden\")) {\n",
       "    resultPane.classList.remove(\"hidden\");\n",
       "  }\n",
       "}\n",
       "function closePanel(el) {\n",
       "  const panelName = \"#\" + el.getAttribute('paneName')\n",
       "  const resultPane = document.querySelector(panelName + \"-pane\");\n",
       "  if (!resultPane.classList.contains(\"hidden\")) {\n",
       "    resultPane.classList.add(\"hidden\");\n",
       "  }\n",
       "}\n",
       "\n",
       "</script>\n",
       "<div class=\"master-wrapper\">\n",
       "  <div class=\"block master-tbl\"><div>\n",
       "<style scoped>\n",
       "    .dataframe tbody tr th:only-of-type {\n",
       "        vertical-align: middle;\n",
       "    }\n",
       "\n",
       "    .dataframe tbody tr th {\n",
       "        vertical-align: top;\n",
       "    }\n",
       "\n",
       "    .dataframe thead th {\n",
       "        text-align: right;\n",
       "    }\n",
       "</style>\n",
       "<table border=\"1\" class=\"dataframe\">\n",
       "  <thead>\n",
       "    <tr style=\"text-align: right;\">\n",
       "      <th>project</th>\n",
       "      <th>uid</th>\n",
       "      <th>iter</th>\n",
       "      <th>start</th>\n",
       "      <th>state</th>\n",
       "      <th>name</th>\n",
       "      <th>labels</th>\n",
       "      <th>inputs</th>\n",
       "      <th>parameters</th>\n",
       "      <th>results</th>\n",
       "      <th>artifacts</th>\n",
       "    </tr>\n",
       "  </thead>\n",
       "  <tbody>\n",
       "    <tr>\n",
       "      <td>function-marketplace</td>\n",
       "      <td><div title=\"550a773aeb7e4754b4652772d205365a\"><a href=\"https://dashboard.default-tenant.app.dev39.lab.iguazeng.com/mlprojects/function-marketplace/jobs/monitor/550a773aeb7e4754b4652772d205365a/overview\" target=\"_blank\" >...d205365a</a></div></td>\n",
       "      <td>0</td>\n",
       "      <td>Oct 17 13:24:55</td>\n",
       "      <td>completed</td>\n",
       "      <td>tasks_xgb_test</td>\n",
       "      <td><div class=\"dictlist\">v3io_user=dani</div><div class=\"dictlist\">kind=job</div><div class=\"dictlist\">owner=dani</div><div class=\"dictlist\">host=tasks-xgb-test-gj7q4</div></td>\n",
       "      <td><div title=\"https://s3.wasabisys.com/iguazio/data/function-marketplace-data/xgb_test/test_set.csv\">test_set</div><div title=\"https://s3.wasabisys.com/iguazio/models/function-marketplace-models/xgb_test/xgb_model.pkl\">models_path</div></td>\n",
       "      <td><div class=\"dictlist\">label_column=labels</div><div class=\"dictlist\">plots_dest=plots/xgb_test</div></td>\n",
       "      <td><div class=\"dictlist\">accuracy=0.9632</div><div class=\"dictlist\">test-error=0.0368</div><div class=\"dictlist\">rocauc=0.984364949478981</div><div class=\"dictlist\">brier_score=0.03287091841943238</div><div class=\"dictlist\">f1-score=0.9624796084828712</div><div class=\"dictlist\">precision_score=0.9744013212221305</div><div class=\"dictlist\">recall_score=0.9508460918614021</div></td>\n",
       "      <td><div class=\"artifact\" onclick=\"expandPanel(this)\" paneName=\"result2cf17f7d\" title=\"files/v3io/projects/function-marketplace/artifacts/plots/probability-calibration.html\">probability-calibration</div><div class=\"artifact\" onclick=\"expandPanel(this)\" paneName=\"result2cf17f7d\" title=\"files/v3io/projects/function-marketplace/artifacts/plots/confusion-matrix.html\">confusion-matrix</div><div class=\"artifact\" onclick=\"expandPanel(this)\" paneName=\"result2cf17f7d\" title=\"files/v3io/projects/function-marketplace/artifacts/plots/feature-importances.html\">feature-importances</div><div class=\"artifact\" onclick=\"expandPanel(this)\" paneName=\"result2cf17f7d\" title=\"files/v3io/projects/function-marketplace/artifacts/plots/precision-recall-binary.html\">precision-recall-binary</div><div class=\"artifact\" onclick=\"expandPanel(this)\" paneName=\"result2cf17f7d\" title=\"files/v3io/projects/function-marketplace/artifacts/plots/roc-binary.html\">roc-binary</div></td>\n",
       "    </tr>\n",
       "  </tbody>\n",
       "</table>\n",
       "</div></div>\n",
       "  <div id=\"result2cf17f7d-pane\" class=\"right-pane block hidden\">\n",
       "    <div class=\"pane-header\">\n",
       "      <span id=\"result2cf17f7d-title\" class=\"pane-header-title\">Title</span>\n",
       "      <span onclick=\"closePanel(this)\" paneName=\"result2cf17f7d\" class=\"close clickable\">&times;</span>\n",
       "    </div>\n",
       "    <iframe class=\"fileview\" id=\"result2cf17f7d-body\"></iframe>\n",
       "  </div>\n",
       "</div>\n"
      ],
      "text/plain": [
       "<IPython.core.display.HTML object>"
      ]
     },
     "metadata": {},
     "output_type": "display_data"
    },
    {
     "name": "stdout",
     "output_type": "stream",
     "text": [
      "\n"
     ]
    },
    {
     "data": {
      "text/html": [
       "<b> > to track results use the .show() or .logs() methods  or <a href=\"https://dashboard.default-tenant.app.dev39.lab.iguazeng.com/mlprojects/function-marketplace/jobs/monitor/550a773aeb7e4754b4652772d205365a/overview\" target=\"_blank\">click here</a> to open in UI</b>"
      ],
      "text/plain": [
       "<IPython.core.display.HTML object>"
      ]
     },
     "metadata": {},
     "output_type": "display_data"
    },
    {
     "name": "stdout",
     "output_type": "stream",
     "text": [
      "> 2021-10-17 13:25:08,339 [info] run executed, status=completed\n"
     ]
    },
    {
     "data": {
      "text/plain": [
       "<mlrun.model.RunObject at 0x7f506ca06d50>"
      ]
     },
     "execution_count": 5,
     "metadata": {},
     "output_type": "execute_result"
    }
   ],
   "source": [
    "fn.deploy(with_mlrun=False, # mlrun is included in our image (mlrun/ml-models) therefore no mlrun installation is needed.\n",
    "          skip_deployed=True) # because no new packages or upgrade is required, we can use the original image and not build another one.\n",
    "\n",
    "fn.run(name='tasks_xgb_test',\n",
    "       params = {\"label_column\"  : \"labels\",\n",
    "                 \"plots_dest\"    : \"plots/xgb_test\"},\n",
    "       inputs = {\"test_set\"      : test_set,\n",
    "                 \"models_path\"   : models_path},\n",
    "       local=False)"
   ]
  },
  {
   "cell_type": "markdown",
   "metadata": {},
   "source": [
    "[Back to the top](#XGBoost-test)"
   ]
  }
 ],
 "metadata": {
  "kernelspec": {
   "display_name": "Python 3",
   "language": "python",
   "name": "python3"
  },
  "language_info": {
   "codemirror_mode": {
    "name": "ipython",
    "version": 3
   },
   "file_extension": ".py",
   "mimetype": "text/x-python",
   "name": "python",
   "nbconvert_exporter": "python",
   "pygments_lexer": "ipython3",
<<<<<<< HEAD
   "version": "3.8.8"
=======
   "version": "3.7.6"
>>>>>>> 31992b64
  }
 },
 "nbformat": 4,
 "nbformat_minor": 4
}<|MERGE_RESOLUTION|>--- conflicted
+++ resolved
@@ -8,19 +8,9 @@
    ]
   },
   {
-<<<<<<< HEAD
-   "cell_type": "code",
-   "execution_count": 16,
-=======
    "cell_type": "markdown",
->>>>>>> 31992b64
-   "metadata": {},
-   "source": [
-<<<<<<< HEAD
-    "#load boston dataset from sklearn\n",
-    "from sklearn.datasets import load_boston\n",
-    "boston = load_boston()"
-=======
+   "metadata": {},
+   "source": [
     "This function handles evaluating XGBoost model performance, test one or more classifier models against held-out dataset<br>\n",
     "Using held-out test features, evaluates the peformance of the estimated model.<br>\n",
     "Can be part of a kubeflow pipeline as a test step that is run post EDA and training/validation cycles.<br>\n",
@@ -37,178 +27,10 @@
     "2. [Importing the function](#Importing-the-function)\n",
     "3. [Running the function locally](#Running-the-function-locally)\n",
     "4. [Running the function remotely](#Running-the-function-remotely)"
->>>>>>> 31992b64
    ]
   },
   {
    "cell_type": "code",
-<<<<<<< HEAD
-   "execution_count": null,
-   "metadata": {},
-   "outputs": [],
-   "source": []
-  },
-  {
-   "cell_type": "code",
-   "execution_count": 19,
-   "metadata": {},
-   "outputs": [
-    {
-     "data": {
-      "text/html": [
-       "<div>\n",
-       "<style scoped>\n",
-       "    .dataframe tbody tr th:only-of-type {\n",
-       "        vertical-align: middle;\n",
-       "    }\n",
-       "\n",
-       "    .dataframe tbody tr th {\n",
-       "        vertical-align: top;\n",
-       "    }\n",
-       "\n",
-       "    .dataframe thead th {\n",
-       "        text-align: right;\n",
-       "    }\n",
-       "</style>\n",
-       "<table border=\"1\" class=\"dataframe\">\n",
-       "  <thead>\n",
-       "    <tr style=\"text-align: right;\">\n",
-       "      <th></th>\n",
-       "      <th>CRIM</th>\n",
-       "      <th>ZN</th>\n",
-       "      <th>INDUS</th>\n",
-       "      <th>CHAS</th>\n",
-       "      <th>NOX</th>\n",
-       "      <th>RM</th>\n",
-       "      <th>AGE</th>\n",
-       "      <th>DIS</th>\n",
-       "      <th>RAD</th>\n",
-       "      <th>TAX</th>\n",
-       "      <th>PTRATIO</th>\n",
-       "      <th>B</th>\n",
-       "      <th>LSTAT</th>\n",
-       "      <th>PRICE</th>\n",
-       "    </tr>\n",
-       "  </thead>\n",
-       "  <tbody>\n",
-       "    <tr>\n",
-       "      <th>0</th>\n",
-       "      <td>0.00632</td>\n",
-       "      <td>18.0</td>\n",
-       "      <td>2.31</td>\n",
-       "      <td>0.0</td>\n",
-       "      <td>0.538</td>\n",
-       "      <td>6.575</td>\n",
-       "      <td>65.2</td>\n",
-       "      <td>4.0900</td>\n",
-       "      <td>1.0</td>\n",
-       "      <td>296.0</td>\n",
-       "      <td>15.3</td>\n",
-       "      <td>396.90</td>\n",
-       "      <td>4.98</td>\n",
-       "      <td>24.0</td>\n",
-       "    </tr>\n",
-       "    <tr>\n",
-       "      <th>1</th>\n",
-       "      <td>0.02731</td>\n",
-       "      <td>0.0</td>\n",
-       "      <td>7.07</td>\n",
-       "      <td>0.0</td>\n",
-       "      <td>0.469</td>\n",
-       "      <td>6.421</td>\n",
-       "      <td>78.9</td>\n",
-       "      <td>4.9671</td>\n",
-       "      <td>2.0</td>\n",
-       "      <td>242.0</td>\n",
-       "      <td>17.8</td>\n",
-       "      <td>396.90</td>\n",
-       "      <td>9.14</td>\n",
-       "      <td>21.6</td>\n",
-       "    </tr>\n",
-       "    <tr>\n",
-       "      <th>2</th>\n",
-       "      <td>0.02729</td>\n",
-       "      <td>0.0</td>\n",
-       "      <td>7.07</td>\n",
-       "      <td>0.0</td>\n",
-       "      <td>0.469</td>\n",
-       "      <td>7.185</td>\n",
-       "      <td>61.1</td>\n",
-       "      <td>4.9671</td>\n",
-       "      <td>2.0</td>\n",
-       "      <td>242.0</td>\n",
-       "      <td>17.8</td>\n",
-       "      <td>392.83</td>\n",
-       "      <td>4.03</td>\n",
-       "      <td>34.7</td>\n",
-       "    </tr>\n",
-       "    <tr>\n",
-       "      <th>3</th>\n",
-       "      <td>0.03237</td>\n",
-       "      <td>0.0</td>\n",
-       "      <td>2.18</td>\n",
-       "      <td>0.0</td>\n",
-       "      <td>0.458</td>\n",
-       "      <td>6.998</td>\n",
-       "      <td>45.8</td>\n",
-       "      <td>6.0622</td>\n",
-       "      <td>3.0</td>\n",
-       "      <td>222.0</td>\n",
-       "      <td>18.7</td>\n",
-       "      <td>394.63</td>\n",
-       "      <td>2.94</td>\n",
-       "      <td>33.4</td>\n",
-       "    </tr>\n",
-       "    <tr>\n",
-       "      <th>4</th>\n",
-       "      <td>0.06905</td>\n",
-       "      <td>0.0</td>\n",
-       "      <td>2.18</td>\n",
-       "      <td>0.0</td>\n",
-       "      <td>0.458</td>\n",
-       "      <td>7.147</td>\n",
-       "      <td>54.2</td>\n",
-       "      <td>6.0622</td>\n",
-       "      <td>3.0</td>\n",
-       "      <td>222.0</td>\n",
-       "      <td>18.7</td>\n",
-       "      <td>396.90</td>\n",
-       "      <td>5.33</td>\n",
-       "      <td>36.2</td>\n",
-       "    </tr>\n",
-       "  </tbody>\n",
-       "</table>\n",
-       "</div>"
-      ],
-      "text/plain": [
-       "      CRIM    ZN  INDUS  CHAS    NOX     RM   AGE     DIS  RAD    TAX  \\\n",
-       "0  0.00632  18.0   2.31   0.0  0.538  6.575  65.2  4.0900  1.0  296.0   \n",
-       "1  0.02731   0.0   7.07   0.0  0.469  6.421  78.9  4.9671  2.0  242.0   \n",
-       "2  0.02729   0.0   7.07   0.0  0.469  7.185  61.1  4.9671  2.0  242.0   \n",
-       "3  0.03237   0.0   2.18   0.0  0.458  6.998  45.8  6.0622  3.0  222.0   \n",
-       "4  0.06905   0.0   2.18   0.0  0.458  7.147  54.2  6.0622  3.0  222.0   \n",
-       "\n",
-       "   PTRATIO       B  LSTAT  PRICE  \n",
-       "0     15.3  396.90   4.98   24.0  \n",
-       "1     17.8  396.90   9.14   21.6  \n",
-       "2     17.8  392.83   4.03   34.7  \n",
-       "3     18.7  394.63   2.94   33.4  \n",
-       "4     18.7  396.90   5.33   36.2  "
-      ]
-     },
-     "execution_count": 19,
-     "metadata": {},
-     "output_type": "execute_result"
-    }
-   ],
-   "source": [
-    "import pandas as pd\n",
-    "data = pd.DataFrame(boston.data)\n",
-    "data.columns = boston.feature_names\n",
-    "data['PRICE'] = boston.target\n",
-    "\n",
-    "data.head()"
-=======
    "execution_count": 1,
    "metadata": {},
    "outputs": [],
@@ -222,262 +44,10 @@
    "metadata": {},
    "source": [
     "### **Setup function parameters** "
->>>>>>> 31992b64
    ]
   },
   {
    "cell_type": "code",
-<<<<<<< HEAD
-   "execution_count": 20,
-   "metadata": {},
-   "outputs": [
-    {
-     "name": "stdout",
-     "output_type": "stream",
-     "text": [
-      "> 2021-08-02 12:58:23,568 [info] starting run xgb-trainer-train_model uid=18bc2db92178411bb399e6ead1a5beed DB=http://mlrun-api:8080\n",
-      "> 2021-08-02 12:58:23,586 [error] got remote run err, Object of type DataFrame is not JSON serializable\n"
-     ]
-    },
-    {
-     "data": {
-      "text/html": [
-       "<style>\n",
-       ".dictlist {\n",
-       "  background-color: #4EC64B;\n",
-       "  text-align: center;\n",
-       "  margin: 4px;\n",
-       "  border-radius: 3px; padding: 0px 3px 1px 3px; display: inline-block;}\n",
-       ".artifact {\n",
-       "  cursor: pointer;\n",
-       "  background-color: #4EC64B;\n",
-       "  text-align: left;\n",
-       "  margin: 4px; border-radius: 3px; padding: 0px 3px 1px 3px; display: inline-block;\n",
-       "}\n",
-       "div.block.hidden {\n",
-       "  display: none;\n",
-       "}\n",
-       ".clickable {\n",
-       "  cursor: pointer;\n",
-       "}\n",
-       ".ellipsis {\n",
-       "  display: inline-block;\n",
-       "  max-width: 60px;\n",
-       "  white-space: nowrap;\n",
-       "  overflow: hidden;\n",
-       "  text-overflow: ellipsis;\n",
-       "}\n",
-       ".master-wrapper {\n",
-       "  display: flex;\n",
-       "  flex-flow: row nowrap;\n",
-       "  justify-content: flex-start;\n",
-       "  align-items: stretch;\n",
-       "}\n",
-       ".master-tbl {\n",
-       "  flex: 3\n",
-       "}\n",
-       ".master-wrapper > div {\n",
-       "  margin: 4px;\n",
-       "  padding: 10px;\n",
-       "}\n",
-       "iframe.fileview {\n",
-       "  border: 0 none;\n",
-       "  height: 100%;\n",
-       "  width: 100%;\n",
-       "  white-space: pre-wrap;\n",
-       "}\n",
-       ".pane-header-title {\n",
-       "  width: 80%;\n",
-       "  font-weight: 500;\n",
-       "}\n",
-       ".pane-header {\n",
-       "  line-height: 1;\n",
-       "  background-color: #4EC64B;\n",
-       "  padding: 3px;\n",
-       "}\n",
-       ".pane-header .close {\n",
-       "  font-size: 20px;\n",
-       "  font-weight: 700;\n",
-       "  float: right;\n",
-       "  margin-top: -5px;\n",
-       "}\n",
-       ".master-wrapper .right-pane {\n",
-       "  border: 1px inset silver;\n",
-       "  width: 40%;\n",
-       "  min-height: 300px;\n",
-       "  flex: 3\n",
-       "  min-width: 500px;\n",
-       "}\n",
-       ".master-wrapper * {\n",
-       "  box-sizing: border-box;\n",
-       "}\n",
-       "</style><script>\n",
-       "function copyToClipboard(fld) {\n",
-       "    if (document.queryCommandSupported && document.queryCommandSupported('copy')) {\n",
-       "        var textarea = document.createElement('textarea');\n",
-       "        textarea.textContent = fld.innerHTML;\n",
-       "        textarea.style.position = 'fixed';\n",
-       "        document.body.appendChild(textarea);\n",
-       "        textarea.select();\n",
-       "\n",
-       "        try {\n",
-       "            return document.execCommand('copy'); // Security exception may be thrown by some browsers.\n",
-       "        } catch (ex) {\n",
-       "\n",
-       "        } finally {\n",
-       "            document.body.removeChild(textarea);\n",
-       "        }\n",
-       "    }\n",
-       "}\n",
-       "function expandPanel(el) {\n",
-       "  const panelName = \"#\" + el.getAttribute('paneName');\n",
-       "  console.log(el.title);\n",
-       "\n",
-       "  document.querySelector(panelName + \"-title\").innerHTML = el.title\n",
-       "  iframe = document.querySelector(panelName + \"-body\");\n",
-       "\n",
-       "  const tblcss = `<style> body { font-family: Arial, Helvetica, sans-serif;}\n",
-       "    #csv { margin-bottom: 15px; }\n",
-       "    #csv table { border-collapse: collapse;}\n",
-       "    #csv table td { padding: 4px 8px; border: 1px solid silver;} </style>`;\n",
-       "\n",
-       "  function csvToHtmlTable(str) {\n",
-       "    return '<div id=\"csv\"><table><tr><td>' +  str.replace(/[\\n\\r]+$/g, '').replace(/[\\n\\r]+/g, '</td></tr><tr><td>')\n",
-       "      .replace(/,/g, '</td><td>') + '</td></tr></table></div>';\n",
-       "  }\n",
-       "\n",
-       "  function reqListener () {\n",
-       "    if (el.title.endsWith(\".csv\")) {\n",
-       "      iframe.setAttribute(\"srcdoc\", tblcss + csvToHtmlTable(this.responseText));\n",
-       "    } else {\n",
-       "      iframe.setAttribute(\"srcdoc\", this.responseText);\n",
-       "    }\n",
-       "    console.log(this.responseText);\n",
-       "  }\n",
-       "\n",
-       "  const oReq = new XMLHttpRequest();\n",
-       "  oReq.addEventListener(\"load\", reqListener);\n",
-       "  oReq.open(\"GET\", el.title);\n",
-       "  oReq.send();\n",
-       "\n",
-       "\n",
-       "  //iframe.src = el.title;\n",
-       "  const resultPane = document.querySelector(panelName + \"-pane\");\n",
-       "  if (resultPane.classList.contains(\"hidden\")) {\n",
-       "    resultPane.classList.remove(\"hidden\");\n",
-       "  }\n",
-       "}\n",
-       "function closePanel(el) {\n",
-       "  const panelName = \"#\" + el.getAttribute('paneName')\n",
-       "  const resultPane = document.querySelector(panelName + \"-pane\");\n",
-       "  if (!resultPane.classList.contains(\"hidden\")) {\n",
-       "    resultPane.classList.add(\"hidden\");\n",
-       "  }\n",
-       "}\n",
-       "\n",
-       "</script>\n",
-       "<div class=\"master-wrapper\">\n",
-       "  <div class=\"block master-tbl\"><div>\n",
-       "<style scoped>\n",
-       "    .dataframe tbody tr th:only-of-type {\n",
-       "        vertical-align: middle;\n",
-       "    }\n",
-       "\n",
-       "    .dataframe tbody tr th {\n",
-       "        vertical-align: top;\n",
-       "    }\n",
-       "\n",
-       "    .dataframe thead th {\n",
-       "        text-align: right;\n",
-       "    }\n",
-       "</style>\n",
-       "<table border=\"1\" class=\"dataframe\">\n",
-       "  <thead>\n",
-       "    <tr style=\"text-align: right;\">\n",
-       "      <th>project</th>\n",
-       "      <th>uid</th>\n",
-       "      <th>iter</th>\n",
-       "      <th>start</th>\n",
-       "      <th>state</th>\n",
-       "      <th>name</th>\n",
-       "      <th>labels</th>\n",
-       "      <th>inputs</th>\n",
-       "      <th>parameters</th>\n",
-       "      <th>results</th>\n",
-       "      <th>artifacts</th>\n",
-       "    </tr>\n",
-       "  </thead>\n",
-       "  <tbody>\n",
-       "    <tr>\n",
-       "      <td>default</td>\n",
-       "      <td><div title=\"18bc2db92178411bb399e6ead1a5beed\"><a href=\"http://localhost:30060/projects/default/jobs/monitor/18bc2db92178411bb399e6ead1a5beed/overview\" target=\"_blank\" >...d1a5beed</a></div></td>\n",
-       "      <td>0</td>\n",
-       "      <td></td>\n",
-       "      <td>created</td>\n",
-       "      <td>xgb-trainer-train_model</td>\n",
-       "      <td><div class=\"dictlist\">kind=job</div><div class=\"dictlist\">owner=jovyan</div></td>\n",
-       "      <td></td>\n",
-       "      <td><div class=\"dictlist\">model_type=regressor</div><div class=\"dictlist\">CLASS_objective=reg:linear</div><div class=\"dictlist\">FIT_verbose=0</div><div class=\"dictlist\">label_column=price</div><div class=\"dictlist\">dataset=        CRIM    ZN  INDUS  CHAS    NOX     RM   AGE     DIS  RAD    TAX  \\\\n0    0.00632  18.0   2.31   0.0  0.538  6.575  65.2  4.0900  1.0  296.0   \\n1    0.02731   0.0   7.07   0.0  0.469  6.421  78.9  4.9671  2.0  242.0   \\n2    0.02729   0.0   7.07   0.0  0.469  7.185  61.1  4.9671  2.0  242.0   \\n3    0.03237   0.0   2.18   0.0  0.458  6.998  45.8  6.0622  3.0  222.0   \\n4    0.06905   0.0   2.18   0.0  0.458  7.147  54.2  6.0622  3.0  222.0   \\n..       ...   ...    ...   ...    ...    ...   ...     ...  ...    ...   \\n501  0.06263   0.0  11.93   0.0  0.573  6.593  69.1  2.4786  1.0  273.0   \\n502  0.04527   0.0  11.93   0.0  0.573  6.120  76.7  2.2875  1.0  273.0   \\n503  0.06076   0.0  11.93   0.0  0.573  6.976  91.0  2.1675  1.0  273.0   \\n504  0.10959   0.0  11.93   0.0  0.573  6.794  89.3  2.3889  1.0  273.0   \\n505  0.04741   0.0  11.93   0.0  0.573  6.030  80.8  2.5050  1.0  273.0   \\n\\n     PTRATIO       B  LSTAT  PRICE  \\n0       15.3  396.90   4.98   24.0  \\n1       17.8  396.90   9.14   21.6  \\n2       17.8  392.83   4.03   34.7  \\n3       18.7  394.63   2.94   33.4  \\n4       18.7  396.90   5.33   36.2  \\n..       ...     ...    ...    ...  \\n501     21.0  391.99   9.67   22.4  \\n502     21.0  396.90   9.08   20.6  \\n503     21.0  396.90   5.64   23.9  \\n504     21.0  393.45   6.48   22.0  \\n505     21.0  396.90   7.88   11.9  \\n\\n[506 rows x 14 columns]</div></td>\n",
-       "      <td></td>\n",
-       "      <td></td>\n",
-       "    </tr>\n",
-       "  </tbody>\n",
-       "</table>\n",
-       "</div></div>\n",
-       "  <div id=\"resultceea0867-pane\" class=\"right-pane block hidden\">\n",
-       "    <div class=\"pane-header\">\n",
-       "      <span id=\"resultceea0867-title\" class=\"pane-header-title\">Title</span>\n",
-       "      <span onclick=\"closePanel(this)\" paneName=\"resultceea0867\" class=\"close clickable\">&times;</span>\n",
-       "    </div>\n",
-       "    <iframe class=\"fileview\" id=\"resultceea0867-body\"></iframe>\n",
-       "  </div>\n",
-       "</div>\n"
-      ],
-      "text/plain": [
-       "<IPython.core.display.HTML object>"
-      ]
-     },
-     "metadata": {},
-     "output_type": "display_data"
-    },
-    {
-     "name": "stdout",
-     "output_type": "stream",
-     "text": [
-      "to track results use .show() or .logs() or in CLI: \n",
-      "!mlrun get run 18bc2db92178411bb399e6ead1a5beed --project default , !mlrun logs 18bc2db92178411bb399e6ead1a5beed --project default\n",
-      "> 2021-08-02 12:58:23,633 [info] run executed, status=created\n"
-     ]
-    },
-    {
-     "data": {
-      "text/plain": [
-       "<mlrun.model.RunObject at 0x7f17ebab5af0>"
-      ]
-     },
-     "execution_count": 20,
-     "metadata": {},
-     "output_type": "execute_result"
-    }
-   ],
-   "source": [
-    "#trian boston dataset\n",
-    "from mlrun import import_function, auto_mount\n",
-    "\n",
-    "xgb_trainer = import_function(\"hub://xgb_trainer\").apply(auto_mount())\n",
-    "xgb_trainer.run(params={\"model_type\": \"regressor\",\n",
-    "                        #\"CLASS_tree_method\": \"hist\",\n",
-    "                        \"CLASS_objective\": \"reg:linear\",\n",
-    "                        #\"CLASS_booster\": \"gbtree\",\n",
-    "                        \"FIT_verbose\": 0,\n",
-    "                        \"label_column\": \"price\"\n",
-    "                        , \"dataset\": data})"
-   ]
-  },
-  {
-   "cell_type": "code",
-   "execution_count": null,
-=======
    "execution_count": 2,
    "metadata": {
     "collapsed": false,
@@ -496,7 +66,6 @@
   },
   {
    "cell_type": "markdown",
->>>>>>> 31992b64
    "metadata": {},
    "source": [
     "### **Importing the function**"
@@ -504,25 +73,6 @@
   },
   {
    "cell_type": "code",
-<<<<<<< HEAD
-   "execution_count": null,
-   "metadata": {
-    "collapsed": false,
-    "jupyter": {
-     "outputs_hidden": false
-    },
-    "pycharm": {
-     "name": "#%%\n"
-    }
-   },
-   "outputs": [],
-   "source": [
-    "task_params = {\n",
-    "    \"name\" : \"tasks xgb test\",\n",
-    "    \"params\": {\n",
-    "        \"label_column\"  : \"labels\",\n",
-    "        \"plots_dest\"    : \"plots/xgb_test\"}}"
-=======
    "execution_count": 3,
    "metadata": {},
    "outputs": [
@@ -541,7 +91,6 @@
     "fn = mlrun.import_function('hub://xgb_test')\n",
     "fn.apply(mlrun.auto_mount())\n",
     "fn.image = \"mlrun/ml-models\""
->>>>>>> 31992b64
    ]
   },
   {
@@ -859,37 +408,7 @@
    "cell_type": "markdown",
    "metadata": {},
    "source": [
-<<<<<<< HEAD
-    "## Run On Remote"
-   ]
-  },
-  {
-   "cell_type": "code",
-   "execution_count": null,
-   "metadata": {
-    "collapsed": false,
-    "jupyter": {
-     "outputs_hidden": false
-    },
-    "pycharm": {
-     "name": "#%%\n"
-    }
-   },
-   "outputs": [],
-   "source": [
-    "from mlrun import  import_function\n",
-    "from mlrun.platforms.other import auto_mount\n",
-    "\n",
-    "gpus = False\n",
-    "\n",
-    "fn = import_function(\"hub://xgb_test\")\n",
-    "if gpus:\n",
-    "    fn.spec.image = \"mlrun/ml-models-gpu\"\n",
-    "\n",
-    "fn.apply(auto_mount())"
-=======
     "### **Running the function remotely**"
->>>>>>> 31992b64
    ]
   },
   {
@@ -1181,11 +700,7 @@
    "name": "python",
    "nbconvert_exporter": "python",
    "pygments_lexer": "ipython3",
-<<<<<<< HEAD
-   "version": "3.8.8"
-=======
    "version": "3.7.6"
->>>>>>> 31992b64
   }
  },
  "nbformat": 4,
