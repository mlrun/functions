--- conflicted
+++ resolved
@@ -29,8 +29,4 @@
   kind: job
   requirements: null
 url: ''
-<<<<<<< HEAD
-version: 2.3.0
-=======
-version: 2.4.0
->>>>>>> ca1f49ba
+version: 2.5.0