# Copyright 2023 Iguazio
#
# Licensed under the Apache License, Version 2.0 (the "License");
# you may not use this file except in compliance with the License.
# You may obtain a copy of the License at
#
#     http://www.apache.org/licenses/LICENSE-2.0
#
# Unless required by applicable law or agreed to in writing, software
# distributed under the License is distributed on an "AS IS" BASIS,
# WITHOUT WARRANTIES OR CONDITIONS OF ANY KIND, either express or implied.
# See the License for the specific language governing permissions and
# limitations under the License.

from typing import Any, Dict, List, Union

import mlrun

try:
    import mlrun.model_monitoring.api
except ModuleNotFoundError:
    raise mlrun.errors.MLRunNotFoundError(
        f"Please update your `mlrun` version to >=1.5.0 or use an "
        f"older version of the batch inference function."
    )

import numpy as np
import pandas as pd
from mlrun.frameworks.auto_mlrun import AutoMLRun


def _prepare_result_set(
        x: pd.DataFrame, label_columns: List[str], y_pred: np.ndarray
) -> pd.DataFrame:
    """
    Set default label column names and validate given names to prepare the result set - a concatenation of the inputs
    (x) and the model predictions (y_pred).

    :param x:             The inputs.
    :param label_columns: A list of strings representing the target column names to add to the predictions. Default name
                          will be used in case the list is empty (predicted_label_{i}).
    :param y_pred:        The model predictions on the inputs.

    :returns: The result set.

    raises MLRunInvalidArgumentError: If the labels columns amount do not match the outputs or if one of the label
                                       column already exists in the dataset.
    """
    # Prepare default target columns names if not provided:
    prediction_columns_amount = 1 if len(y_pred.shape) == 1 else y_pred.shape[1]
    if len(label_columns) == 0:
        # Add default label column names:
        if prediction_columns_amount == 1:
            label_columns = ["predicted_label"]
        else:
            label_columns = [
                f"predicted_label_{i}" for i in range(prediction_columns_amount)
            ]

    # Validate the label columns:
    if prediction_columns_amount != len(label_columns):
        # No equality between provided label column names and outputs amount:
        raise mlrun.errors.MLRunInvalidArgumentError(
            f"The number of predicted labels: {prediction_columns_amount} "
            f"is not equal to the given label columns: {len(label_columns)}"
        )
    common_labels = set(label_columns) & set(x.columns.tolist())
    if common_labels:
        # Label column exist in the original inputs:
        raise mlrun.errors.MLRunInvalidArgumentError(
            f"The labels: {common_labels} are already existed in the given dataset."
        )

    return pd.concat(
        [x, pd.DataFrame(y_pred, columns=label_columns, index=x.index)], axis=1
    )


<<<<<<< HEAD
def _parse_record_results_kwarg(
        last_in_batch_set: Optional[bool],
) -> dict[str, bool]:
    """
    Check if `last_in_batch_set` is provided and expected as a parameter.
    Return it as a dictionary.
    """
    kwarg = "last_in_batch_set"
    if last_in_batch_set is None:
        return {}
    if (
            signature(mlrun.model_monitoring.api.record_results).parameters.get(kwarg)
            is None
    ):
        raise mlrun.errors.MLRunInvalidArgumentError(
            f"Unexpected parameter `{kwarg}` for function: "
            "`mlrun.model_monitoring.api.record_results`. "
            "Please make sure that you are using `mlrun>=1.6.0` version."
        )
    return {kwarg: last_in_batch_set}


def _get_get_sample_set_statistics_parameters(context, model_endpoint_sample_set, model_artifact_feature_stats,
                                              feature_columns, drop_columns, label_columns):
    statics_input_full_dict = dict(sample_set=model_endpoint_sample_set,
                                   model_artifact_feature_stats=model_artifact_feature_stats,
                                   sample_set_columns=feature_columns,
                                   sample_set_drop_columns=drop_columns,
                                   sample_set_label_columns=label_columns)
    get_sample_statics_function = mlrun.model_monitoring.api.get_sample_set_statistics
    statics_function_input_dict = signature(get_sample_statics_function).parameters
    #  As a result of changes to input parameters in the mlrun-get_sample_set_statistics function,
    #  we will now send only the parameters it expects.
    statics_input_filtered = {key: statics_input_full_dict[key] for key in statics_function_input_dict}
    if len(statics_input_filtered) != len(statics_function_input_dict):
        context.logger.warning("get_sample_set_statistics is in an older version; "
                               "some parameters will not be sent to the function.")
    return statics_input_filtered


def infer(
        context: mlrun.MLClientCtx,
        dataset: Union[mlrun.DataItem, list, dict, pd.DataFrame, pd.Series, np.ndarray],
        model_path: Union[str, mlrun.DataItem],
        drop_columns: Union[str, List[str], int, List[int]] = None,
        label_columns: Union[str, List[str]] = None,
        feature_columns: Union[str, List[str]] = None,
        log_result_set: bool = True,
        result_set_name: str = "prediction",
        batch_id: str = None,
        artifacts_tag: str = "",
        # Drift analysis parameters
        perform_drift_analysis: bool = None,
        trigger_monitoring_job: bool = False,
        batch_image_job: str = "mlrun/mlrun",
        endpoint_id: str = "",
        # The following model endpoint parameters are relevant only if:
        # perform drift analysis is not disabled
        # a new model endpoint record is going to be generated
        model_endpoint_name: str = "batch-infer",
        model_endpoint_drift_threshold: float = 0.7,
        model_endpoint_possible_drift_threshold: float = 0.5,
        model_endpoint_sample_set: Union[
            mlrun.DataItem, list, dict, pd.DataFrame, pd.Series, np.ndarray
        ] = None,
        last_in_batch_set: Optional[bool] = None,
        **predict_kwargs: Dict[str, Any],
=======
def infer(
    context: mlrun.MLClientCtx,
    dataset: Union[mlrun.DataItem, list, dict, pd.DataFrame, pd.Series, np.ndarray],
    model_path: Union[str, mlrun.DataItem],
    drop_columns: Union[str, List[str], int, List[int]] = None,
    label_columns: Union[str, List[str]] = None,
    feature_columns: Union[str, List[str]] = None,
    log_result_set: bool = True,
    result_set_name: str = "prediction",
    batch_id: str = None,
    artifacts_tag: str = "",
    # Drift analysis parameters
    perform_drift_analysis: bool = None,
    trigger_monitoring_job: bool = False,
    batch_image_job: str = "mlrun/mlrun",
    endpoint_id: str = "",
    # The following model endpoint parameters are relevant only if:
    # perform drift analysis is not disabled
    # a new model endpoint record is going to be generated
    model_endpoint_name: str = "batch-infer",
    model_endpoint_drift_threshold: float = 0.7,
    model_endpoint_possible_drift_threshold: float = 0.5,
    model_endpoint_sample_set: Union[
        mlrun.DataItem, list, dict, pd.DataFrame, pd.Series, np.ndarray
    ] = None,
    **predict_kwargs: Dict[str, Any],
>>>>>>> ca1f49ba
):
    """
    Perform a prediction on a given dataset with the given model. Please make sure that you have already logged the model
    under the current project.
    Can perform drift analysis between the sample set statistics stored in the model to the current input data. The
    drift rule is the value per-feature mean of the TVD and Hellinger scores according to the thresholds configures
    here. When performing drift analysis, this function either uses an existing model endpoint record or creates
    a new one.
    At the moment, this function is supported for `mlrun>=1.5.0` versions.

    :param context:                                 MLRun context.
    :param dataset:                                 The dataset to infer through the model. Provided as an input (DataItem)
                                                    that represents Dataset artifact / Feature vector URI.
                                                    If using MLRun SDK, `dataset` can also be provided as a list, dictionary or
                                                    numpy array.
    :param model_path:                              Model store uri (should start with store://). Provided as an input (DataItem).
                                                    If using MLRun SDK, `model_path` can also be provided as a parameter (string).
                                                    To generate a valid model store URI, please log the model before running this function.
                                                    If `endpoint_id` of existing model endpoint is provided, make sure
                                                    that it has a similar model store path, otherwise the drift analysis
                                                    won't be triggered.
    :param drop_columns:                            A string / integer or a list of strings / integers that represent the column names
                                                    / indices to drop. When the dataset is a list or a numpy array this parameter must
                                                    be represented by integers.
    :param label_columns:                           The target label(s) of the column(s) in the dataset for Regression or
                                                    Classification tasks. The label column can be accessed from the model object, or
                                                    the feature vector provided if available.
    :param feature_columns:                         List of feature columns that will be used to build the dataframe when dataset is
                                                    from type list or numpy array.
    :param log_result_set:                          Whether to log the result set - a DataFrame of the given inputs concatenated with
                                                    the predictions. Defaulted to True.
    :param result_set_name:                         The db key to set name of the prediction result and the filename. Defaulted to
                                                    'prediction'.
    :param batch_id:                                The ID of the given batch (inference dataset). If `None`, it will be generated.
                                                    Will be logged as a result of the run.
    :param artifacts_tag:                           Tag to use for all the artifacts resulted from the function (result set and
                                                    model monitoring artifacts)
    :param perform_drift_analysis:                  Whether to perform drift analysis between the sample set of the model object to the
                                                    dataset given. By default, None, which means it will perform drift analysis if the
                                                    model already has feature stats that are considered as a reference sample set.
                                                    Performing drift analysis on a new endpoint id will generate a new model endpoint
                                                    record. Please note that in order to trigger the drift analysis job, you need to
                                                    set `trigger_monitoring_job=True`. Otherwise, the drift analysis will be triggered
                                                    only as part the scheduled monitoring job (if exist in the current project) or
                                                    if triggered manually by the user.
    :param trigger_monitoring_job:                  Whether to trigger the batch drift analysis after the infer job.
    :param batch_image_job:                         The image that will be used to register the monitoring batch job if not exist.
                                                    By default, the image is mlrun/mlrun.
    :param endpoint_id:                             Model endpoint unique ID. If `perform_drift_analysis` was set, the endpoint_id
                                                    will be used either to perform the analysis on existing model endpoint or to
                                                    generate a new model endpoint record.
    :param model_endpoint_name:                     If a new model endpoint is generated, the model name will be presented under this
                                                    endpoint.
    :param model_endpoint_drift_threshold:          The threshold of which to mark drifts. Defaulted to 0.7.
    :param model_endpoint_possible_drift_threshold: The threshold of which to mark possible drifts. Defaulted to 0.5.
    :param model_endpoint_sample_set:               A sample dataset to give to compare the inputs in the drift analysis.
                                                    Can be provided as an input (DataItem) or as a parameter (e.g. string, list, DataFrame).
                                                    The default chosen sample set will always be the one who is set in the model artifact itself.

    raises MLRunInvalidArgumentError: if both `model_path` and `endpoint_id` are not provided
    """

    # Loading the model:
    context.logger.info(f"Loading model...")
    if isinstance(model_path, mlrun.DataItem):
        model_path = model_path.artifact_url
    if not mlrun.datastore.is_store_uri(model_path):
        raise mlrun.errors.MLRunInvalidArgumentError(
            f"The provided model path ({model_path}) is invalid - should start with `store://`. "
            f"Please make sure that you have logged the model using `project.log_model()` "
            f"which generates a unique store uri for the logged model."
        )
    model_handler = AutoMLRun.load_model(model_path=model_path, context=context)

    if label_columns is None:
        label_columns = [
            output.name for output in model_handler._model_artifact.spec.outputs
        ]

    if feature_columns is None:
        feature_columns = [
            input.name for input in model_handler._model_artifact.spec.inputs
        ]

    # Get dataset by object, URL or by FeatureVector:
    context.logger.info(f"Loading data...")
    x, label_columns = mlrun.model_monitoring.api.read_dataset_as_dataframe(
        dataset=dataset,
        feature_columns=feature_columns,
        label_columns=label_columns,
        drop_columns=drop_columns,
    )

    # Predict:
    context.logger.info(f"Calculating prediction...")
    y_pred = model_handler.model.predict(x, **predict_kwargs)

    # Prepare the result set:
    result_set = _prepare_result_set(x=x, label_columns=label_columns, y_pred=y_pred)

    # Check for logging the result set:
    if log_result_set:
        mlrun.model_monitoring.api.log_result(
            context=context,
            result_set_name=result_set_name,
            result_set=result_set,
            artifacts_tag=artifacts_tag,
            batch_id=batch_id,
        )

    # Check for performing drift analysis
    if (
            perform_drift_analysis is None
            and model_handler._model_artifact.spec.feature_stats is not None
    ):
        perform_drift_analysis = True
    if perform_drift_analysis:
        context.logger.info("Performing drift analysis...")
        # Get the sample set statistics (either from the sample set or from the statistics logged with the model)
        statics_input_full_dict = dict(context=context,
                                       model_endpoint_sample_set=model_endpoint_sample_set,
                                       model_artifact_feature_stats=model_handler._model_artifact.spec.feature_stats,
                                       feature_columns=feature_columns,
                                       drop_columns=drop_columns,
                                       label_columns=label_columns)
        statics_input_filtered = _get_get_sample_set_statistics_parameters(**statics_input_full_dict)
        sample_set_statistics = mlrun.model_monitoring.api.get_sample_set_statistics(**statics_input_filtered)
        mlrun.model_monitoring.api.record_results(
            project=context.project,
            context=context,
            endpoint_id=endpoint_id,
            model_path=model_path,
            model_endpoint_name=model_endpoint_name,
            infer_results_df=result_set.copy(),
            sample_set_statistics=sample_set_statistics,
            drift_threshold=model_endpoint_drift_threshold,
            possible_drift_threshold=model_endpoint_possible_drift_threshold,
            artifacts_tag=artifacts_tag,
            trigger_monitoring_job=trigger_monitoring_job,
            default_batch_image=batch_image_job,
        )<|MERGE_RESOLUTION|>--- conflicted
+++ resolved
@@ -12,8 +12,8 @@
 # See the License for the specific language governing permissions and
 # limitations under the License.
 
+from inspect import signature
 from typing import Any, Dict, List, Union
-
 import mlrun
 
 try:
@@ -74,29 +74,6 @@
     return pd.concat(
         [x, pd.DataFrame(y_pred, columns=label_columns, index=x.index)], axis=1
     )
-
-
-<<<<<<< HEAD
-def _parse_record_results_kwarg(
-        last_in_batch_set: Optional[bool],
-) -> dict[str, bool]:
-    """
-    Check if `last_in_batch_set` is provided and expected as a parameter.
-    Return it as a dictionary.
-    """
-    kwarg = "last_in_batch_set"
-    if last_in_batch_set is None:
-        return {}
-    if (
-            signature(mlrun.model_monitoring.api.record_results).parameters.get(kwarg)
-            is None
-    ):
-        raise mlrun.errors.MLRunInvalidArgumentError(
-            f"Unexpected parameter `{kwarg}` for function: "
-            "`mlrun.model_monitoring.api.record_results`. "
-            "Please make sure that you are using `mlrun>=1.6.0` version."
-        )
-    return {kwarg: last_in_batch_set}
 
 
 def _get_get_sample_set_statistics_parameters(context, model_endpoint_sample_set, model_artifact_feature_stats,
@@ -117,34 +94,6 @@
     return statics_input_filtered
 
 
-def infer(
-        context: mlrun.MLClientCtx,
-        dataset: Union[mlrun.DataItem, list, dict, pd.DataFrame, pd.Series, np.ndarray],
-        model_path: Union[str, mlrun.DataItem],
-        drop_columns: Union[str, List[str], int, List[int]] = None,
-        label_columns: Union[str, List[str]] = None,
-        feature_columns: Union[str, List[str]] = None,
-        log_result_set: bool = True,
-        result_set_name: str = "prediction",
-        batch_id: str = None,
-        artifacts_tag: str = "",
-        # Drift analysis parameters
-        perform_drift_analysis: bool = None,
-        trigger_monitoring_job: bool = False,
-        batch_image_job: str = "mlrun/mlrun",
-        endpoint_id: str = "",
-        # The following model endpoint parameters are relevant only if:
-        # perform drift analysis is not disabled
-        # a new model endpoint record is going to be generated
-        model_endpoint_name: str = "batch-infer",
-        model_endpoint_drift_threshold: float = 0.7,
-        model_endpoint_possible_drift_threshold: float = 0.5,
-        model_endpoint_sample_set: Union[
-            mlrun.DataItem, list, dict, pd.DataFrame, pd.Series, np.ndarray
-        ] = None,
-        last_in_batch_set: Optional[bool] = None,
-        **predict_kwargs: Dict[str, Any],
-=======
 def infer(
     context: mlrun.MLClientCtx,
     dataset: Union[mlrun.DataItem, list, dict, pd.DataFrame, pd.Series, np.ndarray],
@@ -171,7 +120,6 @@
         mlrun.DataItem, list, dict, pd.DataFrame, pd.Series, np.ndarray
     ] = None,
     **predict_kwargs: Dict[str, Any],
->>>>>>> ca1f49ba
 ):
     """
     Perform a prediction on a given dataset with the given model. Please make sure that you have already logged the model
