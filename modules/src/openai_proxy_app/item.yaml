--- conflicted
+++ resolved
@@ -13,16 +13,9 @@
     filename: openai_proxy_app.py
     image: mlrun/mlrun
     requirements:
-<<<<<<< HEAD
-      - fastapi>=0.110,<1.0
-      - uvicorn[standard]>=0.29,<1.0
-      - gunicorn>=21.2,<22.0
-      - requests>=2.31,<3.0
-=======
       - fastapi==0.124.0
       - uvicorn[standard]==0.38.0
       - gunicorn==23.0.0
       - requests==2.32.5
->>>>>>> 0fc22a9b
     kind: generic
 version: 1.0.0