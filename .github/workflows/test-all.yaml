name: Test all functions, build marketplace

on:
  push:
    branches:
      - development
      - master

jobs:
  build_strategy_matrix:
    runs-on: ubuntu-latest
    steps:
      - name: Get the current branch name
        shell: bash
        run: echo "::set-output name=branch::${GITHUB_REF#refs/heads/}"
        id: myref
 
      - uses: actions/checkout@v3
      - id: set-matrix
        # This is very hacky, but it goes like that:
        # 1) Associate base_ref with origin/base_ref since actions/checkout doesn't do it, if we don't do that we won't be able to check the actual diff
        # 2) Build JSON string
        #  2.1) Add beginning of JSON
        #  2.2) Get diff between origin/base_ref and the checked-out repo => git diff ${{ github.base_ref }} --name-only
        #  2.3) Clean the file name and leave us only with directories => sed 's,/*[^/]\+/*$,,'
        #  2.4) Sort and keep only unique directories => sort | uniq
        #  2.5) Remove directories starting with '.' => grep -v '^\.'
        #  2.6) Add quotation marks to all strings => sed 's/.*/"&"/'
        #  2.7) Add comma suffix to all strings excluding the last one => sed '$!s/.*/&,/'
        #  2.8) Close JSON
        # 3) Save matrix JSON to output
        # This is old fetch command it cant work cause base_ref is only avaliable on pull request actions: git fetch origin ${{ github.base_ref }}:${{ github.base_ref }}
        run: |
          git fetch --no-tags --prune --depth=1 origin +refs/heads/${{ steps.myref.outputs.branch }}:refs/remotes/origin/${{ steps.myref.outputs.branch }}
          matrix=$((
            echo '{ "package" : ['
            git ls-files *[^cli] | grep '/' | sort | uniq| sed 's,/*[^/]\+/*$,,' | sort | uniq | grep -v '^\.' | sed 's/.*/"&"/' | sed '$!s/.*/&,/'
            echo " ]}"
          ) | jq -c .)
          echo "::set-output name=matrix::$matrix"
    outputs:
      matrix: ${{ steps.set-matrix.outputs.matrix }}

  check_matrix:
    runs-on: ubuntu-latest
    needs: build_strategy_matrix
    steps:
      - name: Install json2yaml
        run: |
          sudo npm install -g json2yaml
      - name: Check matrix definition
        run: |
          matrix='${{ needs.build_strategy_matrix.outputs.matrix }}'
          echo $matrix
          echo $matrix | jq .
          echo $matrix | json2yaml
  run_monorepo_tests:
    needs: build_strategy_matrix
    runs-on: ubuntu-latest
    strategy:
      # matrix: [{"package": some package that changed}, {...}, ...]
      matrix: ${{fromJson(needs.build_strategy_matrix.outputs.matrix)}}
    steps:
      # Source
      - name: Checkout current repo
        uses: actions/checkout@v3
        with:
          path: functions
      # Install python 3.9
      - name: Install python 3.9
        uses: actions/setup-python@v3
        with:
          python-version: 3.9
      # Install dependencies
      - uses: actions/cache@v3
        id: cache
        with:
          path: ~/.cache/pip
          key: ${{ runner.os }}-pip-${{ hashFiles('functions/requirements.txt') }}
          restore-keys: |
            ${{ runner.os }}-pip-
      - name: Install requirements
        run: |
          pip install --upgrade pip
          pip install -r functions/requirements.txt

      - name: Run py tests
        run: python functions/functions.py  run-tests -r functions -s py -fn ${{ matrix.package }}
        continue-on-error: true
#      - name: Run ipynb tests
#        run: python functions/functions.py  run-tests -r functions -s ipynb
      - name: Clean
        run: |
          rm -rf functions

  build-marketplace:
    name: Build marketplace
    if: github.repository == 'mlrun/functions' && github.event_name != 'pull_request'
    runs-on: ubuntu-latest
    needs: run_monorepo_tests
    continue-on-error: false
    
    steps:
      - name: Get the current branch name
        shell: bash
        run: echo "::set-output name=branch::${GITHUB_REF#refs/heads/}"
        id: branch
      - name: Checkout current repo
        uses: actions/checkout@v3
        with:
          path: functions
      - name: Checkout Marketplace
        uses: actions/checkout@v3
        with:
          repository: mlrun/marketplace
          path: marketplace
      - name: Install python 3.9
<<<<<<< HEAD
        uses: actions/setup-python@v2
=======
        uses: actions/setup-python@v3
>>>>>>> de8309da
        with:
          python-version: 3.9
      - name: Install requirements
        run: |
          cd functions
          pip install --upgrade pip
          pip install -r requirements.txt
      - name: Build marketplace docs
        env:
          CHANNEL: ${{ steps.branch.outputs.branch }}
        run: |
          cd marketplace
          pwd
          git pull origin
          cd ..
          python functions/functions.py build-marketplace -s functions -m marketplace -c $CHANNEL -v -f
      - name: Publish marketplace release
        env:
          GITHUB_TOKEN: ${{ secrets.MARKETPLACE_ACCESS_TOKEN_V3 }}
          USERNAME: iguazio-cicd
          REPO_PATH: marketplace
          BASE_REPO: mlrun
          BASE_BRANCH: master
        run: |
          cd marketplace
          pwd
          COMMIT_SHA=$(git rev-parse --short "$GITHUB_SHA")
          echo "commit sha: $COMMIT_SHA"
          echo "github sha: $GITHUB_SHA"
          BRANCH_NAME=marketplace-doc-gen-$COMMIT_SHA
          REMOTE=https://$USERNAME:$GITHUB_TOKEN@github.com/$BASE_REPO/$REPO_PATH.git
          echo "Validating environment params...";
          [ -z "${GITHUB_TOKEN}" ] && {
              echo 'Missing input "GITHUB_TOKEN: ${{ secrets.GITHUB_TOKEN }}".';
              exit 1;
          };
          git config --local user.name $USERNAME
          git branch --set-upstream-to origin/master
          git remote -v
          echo "Checking out [$BRANCH_NAME]..."
          git checkout -b $BRANCH_NAME
          echo "Checking out [$BASE_BRANCH]..."
          git checkout $BASE_BRANCH
          git pull
          echo "Checking out [$BRANCH_NAME]..."
          git checkout $BRANCH_NAME
          git merge $BASE_BRANCH
          git status
          git status --ignored
          find . -type f | xargs ls -artl
          git add --all 
          git status
          git status --ignored
          echo "Commiting changes..."
          git rev-parse --show-toplevel
          git commit -a -m "Automatically generated by github-worflow[bot] for commit: $COMMIT_SHA"
          git status
          git status --ignored
          # https://stackoverflow.com/questions/64270867/auth-error-trying-to-copy-a-repo-with-github-actions
          git config -l | grep 'http\..*\.extraheader' | cut -d= -f1 | xargs -L1 git config --unset-all
          echo "Pushing [$BRANCH_NAME] to remote [$REMOTE]"
          git push -f $REMOTE $BRANCH_NAME
          echo "Submiting pull request..."
          gh pr create --title "Marketplace update from $BRANCH_NAME" --body "github-workflow" --base $BASE_BRANCH --head $BRANCH_NAME --repo $BASE_REPO/$REPO_PATH<|MERGE_RESOLUTION|>--- conflicted
+++ resolved
@@ -115,11 +115,7 @@
           repository: mlrun/marketplace
           path: marketplace
       - name: Install python 3.9
-<<<<<<< HEAD
-        uses: actions/setup-python@v2
-=======
         uses: actions/setup-python@v3
->>>>>>> de8309da
         with:
           python-version: 3.9
       - name: Install requirements
