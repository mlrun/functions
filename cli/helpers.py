--- conflicted
+++ resolved
@@ -1,8 +1,4 @@
 
-<<<<<<< HEAD
-
-=======
->>>>>>> 9e2f7212
 # Copyright 2019 Iguazio
 #
 # Licensed under the Apache License, Version 2.0 (the "License");
