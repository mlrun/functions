kind: spark
metadata:
  name: read-snowflake
  tag: ''
<<<<<<< HEAD
  hash: 07d8134b5c11256bd3f61c22dc6f8afe805ac319
=======
  hash: 6b3136745877a0939a768aad1843d33ca3d09be6
>>>>>>> aac7afe3
  project: default
spec:
  command: ''
  args: []
  image: '.remote-spark-default-image'
  build:
    functionSourceCode: aW1wb3J0IG9zCmZyb20gbWxydW4uZXhlY3V0aW9uIGltcG9ydCBNTENsaWVudEN0eApmcm9tIHB5c3Bhcmsuc3FsIGltcG9ydCBTcGFya1Nlc3Npb24KCmRlZiByZWFkX3Nub3dmbGFrZShjb250ZXh0OiBNTENsaWVudEN0eCwgCiAgICAgICAgICAgICAgICAgICB1cmw6IHN0ciwgCiAgICAgICAgICAgICAgICAgICB1c2VyOiBzdHIsIAogICAgICAgICAgICAgICAgICAgcGFzc3dvcmQ6c3RyLCAKICAgICAgICAgICAgICAgICAgIGRiOnN0ciwgCiAgICAgICAgICAgICAgICAgICBzY2hlbWE6c3RyLCAKICAgICAgICAgICAgICAgICAgIHdhcmVob3VzZTpzdHIsIAogICAgICAgICAgICAgICAgICAgcXVlcnk6c3RyLCAKICAgICAgICAgICAgICAgICAgIHRhcmdldDpzdHIpIC0+IE5vbmU6CiAgICAiIiIKICAgIFJlYWQgU25vd2ZsYWtlIGFuZCB3cml0ZSByZXN1bHRzIHRvIHBhcnF1ZXQKICAgIDpwYXJhbSBjb250ZXh0OiBNTFJ1biBmdW5jdGlvbiBjb250ZXh0CiAgICA6cGFyYW0gdXJsOiBTbm93Zmxha2UgVVJMIHNlY3JldAogICAgOnBhcmFtIHVzZXI6IFNub3dmbGFrZSB1c2VyIHNlY3JldAogICAgOnBhcmFtIHBhc3N3b3JkOiBTbm93Zmxha2UgdXNlciBwYXNzd29yZCBzZWNyZXQKICAgIDpwYXJhbSBkYjogU25vd2ZsYWtlIGRhdGFiYXNlCiAgICA6cGFyYW0gc2NoZW1hOiBTbm93Zmxha2Ugc2NoZW1hCiAgICA6cGFyYW0gd2FyZWhvdXNlOiBTbm93Zmxha2Ugd2FyZWhvdXNlIGluc3RhbmNlIGVnOiAiY29tcHV0ZV93aCIKICAgIDpwYXJhbSBxdWVyeTogU25vd2ZsYWtlIHF1ZXJ5IHN0cmluZyBlZzogInNlbGVjdCAqIGZyb20gY3VzdG9tZXIiCiAgICA6cGFyYW0gdGFyZ2V0OiBGdWxsIHBhdGggdG8gcGFycXVldCBvdXRwdXQgZWc6ICJ2M2lvOi8vYmlnZGF0YS9vdXRwdXQucGFycXVldCIKICAgICIiIgogICAgc3BhcmsgPSBTcGFya1Nlc3Npb24uYnVpbGRlci5hcHBOYW1lKCJyZWFkX3Nub3dmbGFrZSIpLmdldE9yQ3JlYXRlKCkKCiAgICBzZlVSTCA9IGNvbnRleHQuZ2V0X3NlY3JldCh1cmwpCiAgICBzZlVzZXIgPSBjb250ZXh0LmdldF9zZWNyZXQodXNlcikKICAgIHNmUGFzc3dvcmQgPSBjb250ZXh0LmdldF9zZWNyZXQocGFzc3dvcmQpCiAgICAKICAgIHNmT3B0aW9ucyA9IHsKICAgICAgInNmVVJMIiA6IHNmVVJMLAogICAgICAic2ZVc2VyIiA6IHNmVXNlciwKICAgICAgInNmUGFzc3dvcmQiIDogc2ZQYXNzd29yZCwKICAgICAgInNmRGF0YWJhc2UiIDogZGIsCiAgICAgICJzZlNjaGVtYSIgOiBzY2hlbWEsCiAgICAgICJzZldhcmVob3VzZSIgOiB3YXJlaG91c2UsCiAgICAgICJhcHBsaWNhdGlvbiIgOiBmIklndWF6aW8te29zLmdldGVudignU05PV0ZMQUtFX0FQUExJQ0FUSU9OJywgJ2FwcGxpY2F0aW9uJyl9IgogICAgfQoKICAgIGRmID0gc3BhcmsucmVhZC5mb3JtYXQoIm5ldC5zbm93Zmxha2Uuc3Bhcmsuc25vd2ZsYWtlIikgXAogICAgICAub3B0aW9ucygqKnNmT3B0aW9ucykgXAogICAgICAub3B0aW9uKCJxdWVyeSIsICBxdWVyeSkgXAogICAgICAubG9hZCgpCiAgICAKICAgIGRmLndyaXRlLnBhcnF1ZXQodGFyZ2V0KQ==
    commands: []
    code_origin: https://github.com/brennanreese/functions.git#d0ad2d7efd40bda2cfe91a8b0b961b7927daf65b:read_snowflake.py
    origin_filename: read_snowflake.py
  entry_points:
    read_snowflake:
      name: read_snowflake
      doc: Read Snowflake and write results to parquet
      parameters:
      - name: context
        type: MLClientCtx
        doc: MLRun function context
        default: ''
      - name: url
        type: str
        doc: Snowflake URL secret
        default: ''
      - name: user
        type: str
        doc: Snowflake user secret
        default: ''
      - name: password
        type: str
        doc: Snowflake user password secret
        default: ''
      - name: db
        type: str
        doc: Snowflake database
        default: ''
      - name: schema
        type: str
        doc: Snowflake schema
        default: ''
      - name: warehouse
        type: str
        doc: 'Snowflake warehouse instance eg: "compute_wh"'
        default: ''
      - name: query
        type: str
        doc: 'Snowflake query string eg: "select * from customer"'
        default: ''
      - name: target
        type: str
        doc: 'Full path to parquet output eg: "v3io://bigdata/output.parquet"'
        default: ''
      outputs:
      - default: ''
      lineno: 5
  description: ''
  default_handler: read_snowflake
  disable_auto_mount: false
  env:
  - name: V3IO_API
    value: ''
  - name: V3IO_USERNAME
    value: ''
  - name: V3IO_ACCESS_KEY
    value: ''
  - name: V3IO_FRAMESD
    value: ''
  - name: CURRENT_NODE_IP
    valueFrom:
      fieldRef:
        apiVersion: v1
        fieldPath: status.hostIP
  - name: IGZ_DATA_CONFIG_FILE
    value: /igz/java/conf/v3io.conf
  priority_class_name: igz-workload-medium
  driver_resources:
    requests:
      memory: 4096m
  executor_resources:
    requests:
      memory: 4096m
  deps:
    jars:
    - local:///spark/v3io-libs/v3io-hcfs_2.12.jar
    - local:///spark/v3io-libs/v3io-spark3-streaming_2.12.jar
    - local:///spark/v3io-libs/v3io-spark3-object-dataframe_2.12.jar
    - local:///igz/java/libs/scala-library-2.12.14.jar
    - local:///spark/jars/jmx_prometheus_javaagent-0.16.1.jar
    files:
    - local:///igz/java/libs/v3io-pyspark.zip
  use_default_image: true
  monitoring:
    enabled: true
    exporter_jar: /spark/jars/jmx_prometheus_javaagent-0.16.1.jar
  affinity: null
verbose: false<|MERGE_RESOLUTION|>--- conflicted
+++ resolved
@@ -2,11 +2,7 @@
 metadata:
   name: read-snowflake
   tag: ''
-<<<<<<< HEAD
-  hash: 07d8134b5c11256bd3f61c22dc6f8afe805ac319
-=======
   hash: 6b3136745877a0939a768aad1843d33ca3d09be6
->>>>>>> aac7afe3
   project: default
 spec:
   command: ''
