--- conflicted
+++ resolved
@@ -2,11 +2,7 @@
 metadata:
   name: onnx-utils
   tag: ''
-<<<<<<< HEAD
   hash: 23c1f9c201f8cfdced8e1f681c52b1690699f259
-=======
-  hash: ba79b0d389e48c38438a6a2f6b48fb5e6148e10d
->>>>>>> 2da37f19
   project: ''
   labels:
     author: guyl
